--- conflicted
+++ resolved
@@ -24,11 +24,7 @@
 # JetBrains
 .idea/
 
-<<<<<<< HEAD
-# Vscode
-=======
 # Visual Studio Code
->>>>>>> a2fa5f99
 .vscode/
 
 test-reports/
