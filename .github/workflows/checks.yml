name: Run Checks

on:
  push:
    branches: [ "main" ]
  pull_request:
    branches: [ "main" ]
  merge_group:

jobs:
  test:
    strategy:
      matrix:
        python: [ "3.8", "3.9", "3.10", "3.11", "3.12" ]
        os: [ ubuntu-latest, macos-latest, windows-latest ]
    runs-on: ${{ matrix.os }}
    steps:
      - uses: actions/checkout@v4.1.1
      - name: Setup PDM
        uses: pdm-project/setup-pdm@v3.3
        id: setup-pdm
        with:
          python-version: ${{ matrix.python }}
          cache: true

      - name: Cache dependencies
        uses: actions/cache@v3
        with:
          path: .venv
          key: ${{ runner.os }}-${{ steps.setup-pdm.outputs.python-version }}-dependencies-${{ hashFiles('**/pdm.lock') }}
          restore-keys: |
            ${{ runner.os }}-${{ steps.setup-pdm.outputs.python-version }}-dependencies

      - name: Install Dependencies
        run: pdm install

      - name: Check formatting
        run: pdm run ruff format . --check

      - name: Run safety
        run: pdm safety_check

      - name: Run mypy
        run: pdm mypy --show-error-codes

      - name: Lint
        run: pdm run ruff check .

      - name: Run pytest without coverage
        if: matrix.os != 'ubuntu-latest'
        run: pdm test
        env:
          TASKIPY: true

      - name: Run pytest with coverage
        if: matrix.os == 'ubuntu-latest'
        run: pdm test_with_coverage
        env:
          TASKIPY: true
      
      - run: mv .coverage .coverage.${{ matrix.python }}
        if: matrix.os == 'ubuntu-latest'

      - name: Store coverage report
        uses: actions/upload-artifact@v4.1.0
        if: matrix.os == 'ubuntu-latest'
        with:
          name: coverage-${{ matrix.python }}
          path: .coverage.${{ matrix.python }}
          if-no-files-found: error

  coverage:
    name: Combine & check coverage
    needs: test
    runs-on: ubuntu-latest
    steps:
      - uses: actions/checkout@v4.1.1
      - uses: actions/setup-python@v5
        with:
          python-version: "3.12"
      - name: Download coverage reports
        uses: actions/download-artifact@v4.1.1
        with:
          merge-multiple: true

      - name: Create Virtual Environment
        run: python -m venv .venv

      - name: Combine coverage & fail if it's <100%.
        run: |
          # Install coverage
          .venv/bin/pip install --upgrade coverage[toml]

          # Find all of the downloaded coverage reports and combine them
          .venv/bin/python -m coverage combine
          
          # Create html report
          .venv/bin/python -m coverage html --skip-covered --skip-empty
          
          # Report in Markdown and write to summary.
          .venv/bin/python -m coverage report --format=markdown >> $GITHUB_STEP_SUMMARY
          
          # Report again and fail if under 100%.
          .venv/bin/python -m coverage report --fail-under=100          

      - name: Upload HTML report if check failed.
        uses: actions/upload-artifact@v4.1.0
        with:
          name: html-report
          path: htmlcov
        if: ${{ failure() }}

  integration:
    name: Integration Tests
    runs-on: ubuntu-latest
    strategy:
      matrix:
        httpx_version:
          - "0.20.0"
          - ""
    services:
      openapi-test-server:
        image: ghcr.io/openapi-generators/openapi-test-server:0.0.1
        ports:
          - "3000:3000"
    steps:
      - uses: actions/checkout@v4.1.1
      - name: Set up PDM
        uses: pdm-project/setup-pdm@v3.3
        id: setup-pdm
        with:
          python-version: "3.8"
          cache: true
      - name: Cache dependencies
        uses: actions/cache@v3
        with:
          path: .venv
          key: ${{ runner.os }}-${{ steps.setup-pdm.outputs.python-version }}-dependencies-${{ hashFiles('**/pdm.lock') }}
          restore-keys: |
            ${{ runner.os }}-${{ steps.setup-pdm.outputs.python-version }}-dependencies
      - name: Install dependencies
<<<<<<< HEAD
        run: pdm install
      - name: Regenerate Integration Client
        run: |
          pdm run openapi-python-client update --url http://localhost:3000/openapi.json --config integration-tests-config.yaml --meta pdm
      - name: Check for any file changes
        run: python .github/check_for_changes.py
=======
        run: |
          pip install pdm
          python -m venv .venv
          pdm install
>>>>>>> 20cfce88
      - name: Cache Generated Client Dependencies
        uses: actions/cache@v3
        with:
          path: integration-tests/.venv
          key: ${{ runner.os }}-${{ steps.get_python_version.outputs.python_version }}-integration-dependencies-${{ hashFiles('**/pdm.lock') }}
          restore-keys: |
            ${{ runner.os }}-${{ steps.get_python_version.outputs.python_version }}-integration-dependencies
      - name: Set httpx version
        if: matrix.httpx_version != ''
        run: |
          cd integration-tests 
          pdm add httpx==${{ matrix.httpx_version }}
      - name: Install Integration Dependencies
        run: |
          cd integration-tests
          pdm install
      - name: Run Tests
        run: |
          cd integration-tests
          pdm run pytest
          pdm run mypy . --strict<|MERGE_RESOLUTION|>--- conflicted
+++ resolved
@@ -139,19 +139,7 @@
           restore-keys: |
             ${{ runner.os }}-${{ steps.setup-pdm.outputs.python-version }}-dependencies
       - name: Install dependencies
-<<<<<<< HEAD
         run: pdm install
-      - name: Regenerate Integration Client
-        run: |
-          pdm run openapi-python-client update --url http://localhost:3000/openapi.json --config integration-tests-config.yaml --meta pdm
-      - name: Check for any file changes
-        run: python .github/check_for_changes.py
-=======
-        run: |
-          pip install pdm
-          python -m venv .venv
-          pdm install
->>>>>>> 20cfce88
       - name: Cache Generated Client Dependencies
         uses: actions/cache@v3
         with:
