--- conflicted
+++ resolved
@@ -174,32 +174,20 @@
         d = src_dict.copy()
         an_enum_value = AnEnum(d.pop("an_enum_value"))
 
-<<<<<<< HEAD
         def _parse_a_camel_date_time(data: object) -> Union[datetime.date, datetime.datetime]:
-            a_camel_date_time: Union[datetime.date, datetime.datetime]
-            try:
+            try:
+                a_camel_date_time_item0: datetime.datetime
                 if not isinstance(data, str):
                     raise TypeError()
-                a_camel_date_time = isoparse(data)
-=======
-        def _parse_a_camel_date_time(data: Any) -> Union[datetime.datetime, datetime.date]:
-            data = None if isinstance(data, Unset) else data
-            try:
-                a_camel_date_time_item0: datetime.datetime
                 a_camel_date_time_item0 = isoparse(data)
->>>>>>> da1d970a
 
                 return a_camel_date_time_item0
             except:  # noqa: E722
                 pass
-<<<<<<< HEAD
             if not isinstance(data, str):
                 raise TypeError()
-            a_camel_date_time = isoparse(data).date()
-=======
             a_camel_date_time_item1: datetime.date
             a_camel_date_time_item1 = isoparse(data).date()
->>>>>>> da1d970a
 
             return a_camel_date_time_item1
 
@@ -210,20 +198,21 @@
         required_not_nullable = d.pop("required_not_nullable")
 
         def _parse_one_of_models(data: object) -> Union[FreeFormModel, ModelWithUnionProperty]:
-            one_of_models: Union[FreeFormModel, ModelWithUnionProperty]
-            try:
-                if not isinstance(data, dict):
-                    raise TypeError()
-                one_of_models = FreeFormModel.from_dict(data)
-
-                return one_of_models
+            try:
+                one_of_models_item0: FreeFormModel
+                if not isinstance(data, dict):
+                    raise TypeError()
+                one_of_models_item0 = FreeFormModel.from_dict(data)
+
+                return one_of_models_item0
             except:  # noqa: E722
                 pass
             if not isinstance(data, dict):
                 raise TypeError()
-            one_of_models = ModelWithUnionProperty.from_dict(data)
-
-            return one_of_models
+            one_of_models_item1: ModelWithUnionProperty
+            one_of_models_item1 = ModelWithUnionProperty.from_dict(data)
+
+            return one_of_models_item1
 
         one_of_models = _parse_one_of_models(d.pop("one_of_models"))
 
@@ -260,81 +249,86 @@
         not_required_not_nullable = d.pop("not_required_not_nullable", UNSET)
 
         def _parse_nullable_one_of_models(data: object) -> Union[FreeFormModel, ModelWithUnionProperty, None]:
-            nullable_one_of_models: Union[FreeFormModel, ModelWithUnionProperty, None]
             if data is None:
                 return data
             try:
-                if not isinstance(data, dict):
-                    raise TypeError()
-                nullable_one_of_models = FreeFormModel.from_dict(data)
-
-                return nullable_one_of_models
+                nullable_one_of_models_item0: FreeFormModel
+                if not isinstance(data, dict):
+                    raise TypeError()
+                nullable_one_of_models_item0 = FreeFormModel.from_dict(data)
+
+                return nullable_one_of_models_item0
             except:  # noqa: E722
                 pass
             if not isinstance(data, dict):
                 raise TypeError()
-            nullable_one_of_models = ModelWithUnionProperty.from_dict(data)
-
-            return nullable_one_of_models
+            nullable_one_of_models_item1: ModelWithUnionProperty
+            nullable_one_of_models_item1 = ModelWithUnionProperty.from_dict(data)
+
+            return nullable_one_of_models_item1
 
         nullable_one_of_models = _parse_nullable_one_of_models(d.pop("nullable_one_of_models"))
 
         def _parse_not_required_one_of_models(data: object) -> Union[FreeFormModel, ModelWithUnionProperty, Unset]:
-            not_required_one_of_models: Union[FreeFormModel, ModelWithUnionProperty, Unset]
             if isinstance(data, Unset):
                 return data
             try:
-                if not isinstance(data, dict):
-                    raise TypeError()
-                not_required_one_of_models = UNSET
-                _not_required_one_of_models = data
-                if not isinstance(_not_required_one_of_models, Unset):
-                    not_required_one_of_models = FreeFormModel.from_dict(_not_required_one_of_models)
-
-                return not_required_one_of_models
+                not_required_one_of_models_item0: Union[Unset, FreeFormModel]
+                if not isinstance(data, dict):
+                    raise TypeError()
+                not_required_one_of_models_item0 = UNSET
+                _not_required_one_of_models_item0 = data
+                if not isinstance(_not_required_one_of_models_item0, Unset):
+                    not_required_one_of_models_item0 = FreeFormModel.from_dict(_not_required_one_of_models_item0)
+
+                return not_required_one_of_models_item0
             except:  # noqa: E722
                 pass
             if not isinstance(data, dict):
                 raise TypeError()
-            not_required_one_of_models = UNSET
-            _not_required_one_of_models = data
-            if not isinstance(_not_required_one_of_models, Unset):
-                not_required_one_of_models = ModelWithUnionProperty.from_dict(_not_required_one_of_models)
-
-            return not_required_one_of_models
+            not_required_one_of_models_item1: Union[Unset, ModelWithUnionProperty]
+            not_required_one_of_models_item1 = UNSET
+            _not_required_one_of_models_item1 = data
+            if not isinstance(_not_required_one_of_models_item1, Unset):
+                not_required_one_of_models_item1 = ModelWithUnionProperty.from_dict(_not_required_one_of_models_item1)
+
+            return not_required_one_of_models_item1
 
         not_required_one_of_models = _parse_not_required_one_of_models(d.pop("not_required_one_of_models", UNSET))
 
         def _parse_not_required_nullable_one_of_models(
             data: object,
         ) -> Union[FreeFormModel, ModelWithUnionProperty, None, Unset, str]:
-            not_required_nullable_one_of_models: Union[FreeFormModel, ModelWithUnionProperty, None, Unset, str]
             if data is None:
                 return data
             if isinstance(data, Unset):
                 return data
             try:
-                if not isinstance(data, dict):
-                    raise TypeError()
-                not_required_nullable_one_of_models = UNSET
-                _not_required_nullable_one_of_models = data
-                if not isinstance(_not_required_nullable_one_of_models, Unset):
-                    not_required_nullable_one_of_models = FreeFormModel.from_dict(_not_required_nullable_one_of_models)
-
-                return not_required_nullable_one_of_models
-            except:  # noqa: E722
-                pass
-            try:
-                if not isinstance(data, dict):
-                    raise TypeError()
-                not_required_nullable_one_of_models = UNSET
-                _not_required_nullable_one_of_models = data
-                if not isinstance(_not_required_nullable_one_of_models, Unset):
-                    not_required_nullable_one_of_models = ModelWithUnionProperty.from_dict(
-                        _not_required_nullable_one_of_models
+                not_required_nullable_one_of_models_item0: Union[Unset, FreeFormModel]
+                if not isinstance(data, dict):
+                    raise TypeError()
+                not_required_nullable_one_of_models_item0 = UNSET
+                _not_required_nullable_one_of_models_item0 = data
+                if not isinstance(_not_required_nullable_one_of_models_item0, Unset):
+                    not_required_nullable_one_of_models_item0 = FreeFormModel.from_dict(
+                        _not_required_nullable_one_of_models_item0
                     )
 
-                return not_required_nullable_one_of_models
+                return not_required_nullable_one_of_models_item0
+            except:  # noqa: E722
+                pass
+            try:
+                not_required_nullable_one_of_models_item1: Union[Unset, ModelWithUnionProperty]
+                if not isinstance(data, dict):
+                    raise TypeError()
+                not_required_nullable_one_of_models_item1 = UNSET
+                _not_required_nullable_one_of_models_item1 = data
+                if not isinstance(_not_required_nullable_one_of_models_item1, Unset):
+                    not_required_nullable_one_of_models_item1 = ModelWithUnionProperty.from_dict(
+                        _not_required_nullable_one_of_models_item1
+                    )
+
+                return not_required_nullable_one_of_models_item1
             except:  # noqa: E722
                 pass
             return cast(Union[FreeFormModel, ModelWithUnionProperty, None, Unset, str], data)
