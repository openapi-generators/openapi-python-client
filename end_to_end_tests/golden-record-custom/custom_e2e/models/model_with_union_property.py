from typing import Any, Dict, Type, TypeVar, Union

import attr

from ..models.an_enum import AnEnum
from ..models.an_int_enum import AnIntEnum
from ..types import UNSET, Unset

T = TypeVar("T", bound="ModelWithUnionProperty")


@attr.s(auto_attribs=True)
class ModelWithUnionProperty:
    """  """

    a_property: Union[Unset, AnEnum, AnIntEnum] = UNSET

    def to_dict(self) -> Dict[str, Any]:
        a_property: Union[Unset, str, int]
        if isinstance(self.a_property, Unset):
            a_property = UNSET
        elif isinstance(self.a_property, AnEnum):
            a_property = UNSET
            if not isinstance(self.a_property, Unset):
                a_property = self.a_property.value

        else:
            a_property = UNSET
            if not isinstance(self.a_property, Unset):
                a_property = self.a_property.value

        field_dict: Dict[str, Any] = {}
        field_dict.update({})
        if a_property is not UNSET:
            field_dict["a_property"] = a_property

        return field_dict

    @classmethod
    def from_dict(cls: Type[T], src_dict: Dict[str, Any]) -> T:
        d = src_dict.copy()

        def _parse_a_property(data: Union[Unset, str, int]) -> Union[Unset, AnEnum, AnIntEnum]:
            a_property: Union[Unset, AnEnum, AnIntEnum]
            if isinstance(data, Unset):
                return data
            try:
                if not isinstance(data, int):
                    raise TypeError()
                a_property = UNSET
                _a_property = data
<<<<<<< HEAD
                if _a_property is not None and _a_property is not UNSET:  # type: ignore
=======
                if not isinstance(_a_property, Unset):
>>>>>>> 968d6142
                    a_property = AnEnum(_a_property)

                return a_property
            except:  # noqa: E722
                pass
            if not isinstance(data, int):
                raise TypeError()
            a_property = UNSET
            _a_property = data
<<<<<<< HEAD
            if _a_property is not None and _a_property is not UNSET:  # type: ignore
=======
            if not isinstance(_a_property, Unset):
>>>>>>> 968d6142
                a_property = AnIntEnum(_a_property)

            return a_property

        a_property = _parse_a_property(d.pop("a_property", UNSET))

        model_with_union_property = cls(
            a_property=a_property,
        )

        return model_with_union_property<|MERGE_RESOLUTION|>--- conflicted
+++ resolved
@@ -49,11 +49,7 @@
                     raise TypeError()
                 a_property = UNSET
                 _a_property = data
-<<<<<<< HEAD
-                if _a_property is not None and _a_property is not UNSET:  # type: ignore
-=======
                 if not isinstance(_a_property, Unset):
->>>>>>> 968d6142
                     a_property = AnEnum(_a_property)
 
                 return a_property
@@ -63,11 +59,7 @@
                 raise TypeError()
             a_property = UNSET
             _a_property = data
-<<<<<<< HEAD
-            if _a_property is not None and _a_property is not UNSET:  # type: ignore
-=======
             if not isinstance(_a_property, Unset):
->>>>>>> 968d6142
                 a_property = AnIntEnum(_a_property)
 
             return a_property
