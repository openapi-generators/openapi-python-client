--- conflicted
+++ resolved
@@ -524,10 +524,11 @@
         }
       }
     },
-<<<<<<< HEAD
     "/tests/inline_objects": {
       "post": {
-        "tags": ["tests"],
+        "tags": [
+          "tests"
+        ],
         "summary": "Test Inline Objects",
         "operationId": "test_inline_objects",
         "requestBody": {
@@ -558,7 +559,13 @@
                       "type": "string"
                     }
                   }
-=======
+                }
+              }
+            }
+          }
+        }
+      }
+    },
     "/tests/optional_query_param/": {
       "get": {
         "tags": [
@@ -600,7 +607,6 @@
               "application/json": {
                 "schema": {
                   "$ref": "#/components/schemas/HTTPValidationError"
->>>>>>> 961f6df3
                 }
               }
             }
