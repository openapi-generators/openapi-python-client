import shutil
from filecmp import cmpfiles, dircmp
from pathlib import Path
from typing import Optional

import pytest
from click.testing import Result
from typer.testing import CliRunner

from end_to_end_tests.generated_client import (
    _run_command, generate_client, generate_client_from_inline_spec,
)
from openapi_python_client.cli import app


def _compare_directories(
    record: Path,
    test_subject: Path,
    expected_differences: dict[Path, str],
    expected_missing: Optional[set[str]] = None,
    ignore: list[str] = None,
    depth=0,
):
    """
    Compare two directories and assert that only expected_differences are different

    Args:
        record: Path to the expected output
        test_subject: Path to the generated code being checked
        expected_differences: key: path relative to generated directory, value: expected generated content
        depth: Used to track recursion
    """
    first_printable = record.relative_to(Path.cwd())
    second_printable = test_subject.relative_to(Path.cwd())
    dc = dircmp(record, test_subject, ignore=[".ruff_cache", "__pycache__"] + (ignore or []))
    missing_files = set(dc.left_only + dc.right_only) - (expected_missing or set())
    if missing_files:
        pytest.fail(
            f"{first_printable} or {second_printable} was missing: {missing_files}",
            pytrace=False,
        )

    expected_differences = expected_differences or {}
    _, mismatches, errors = cmpfiles(
        record, test_subject, dc.common_files, shallow=False
    )
    mismatches = set(mismatches)

    for file_name in mismatches:
        mismatch_file_path = test_subject.joinpath(file_name)

        if mismatch_file_path in expected_differences:
            expected_content = expected_differences[mismatch_file_path]
            del expected_differences[mismatch_file_path]
        else:
            expected_content = (record / file_name).read_text()

        generated_content = (test_subject / file_name).read_text()
        assert (
            generated_content == expected_content
        ), f"Unexpected output in {mismatch_file_path}"

    for sub_path in dc.common_dirs:
        _compare_directories(
            record / sub_path,
            test_subject / sub_path,
            expected_differences=expected_differences,
            ignore=ignore,
            depth=depth + 1,
        )

    if depth == 0 and len(expected_differences.keys()) > 0:
        failure = "\n".join(
            [
                f"Expected {path} to be different but it was not"
                for path in expected_differences.keys()
            ]
        )
        pytest.fail(failure, pytrace=False)


def run_e2e_test(
    openapi_document: str,
    extra_args: list[str],
    expected_differences: Optional[dict[Path, str]] = None,
    golden_record_path: str = "golden-record",
    output_path: str = "my-test-api-client",
<<<<<<< HEAD
    expected_missing: Optional[Set[str]] = None,
    specify_output_path_explicitly: bool = True,
=======
    expected_missing: Optional[set[str]] = None,
>>>>>>> 861ef562
) -> Result:
    with generate_client(openapi_document, extra_args, output_path, specify_output_path_explicitly=specify_output_path_explicitly) as g:
        gr_path = Path(__file__).parent / golden_record_path

        expected_differences = expected_differences or {}
        # Use absolute paths for expected differences for easier comparisons
        expected_differences = {
            g.output_path.joinpath(key): value for key, value in expected_differences.items()
        }
        _compare_directories(
            gr_path, g.output_path, expected_differences=expected_differences, expected_missing=expected_missing
        )

<<<<<<< HEAD
        import mypy.api
=======
def generate(extra_args: Optional[list[str]], openapi_document: str) -> Result:
    """Generate a client from an OpenAPI document and return the path to the generated code"""
    _run_command("generate", extra_args, openapi_document)
>>>>>>> 861ef562

        out, err, status = mypy.api.run([str(g.output_path), "--strict"])
        assert status == 0, f"Type checking client failed: {out}"

<<<<<<< HEAD
        return g.generator_result
=======
def _run_command(command: str, extra_args: Optional[list[str]] = None, openapi_document: Optional[str] = None, url: Optional[str] = None, config_path: Optional[Path] = None) -> Result:
    """Generate a client from an OpenAPI document and return the path to the generated code"""
    runner = CliRunner()
    if openapi_document is not None:
        openapi_path = Path(__file__).parent / openapi_document
        source_arg = f"--path={openapi_path}"
    else:
        source_arg = f"--url={url}"
    config_path = config_path or (Path(__file__).parent / "config.yml")
    args = [command, f"--config={config_path}", source_arg]
    if extra_args:
        args.extend(extra_args)
    result = runner.invoke(app, args)
    if result.exit_code != 0:
        raise Exception(result.stdout)
    return result
>>>>>>> 861ef562


def test_baseline_end_to_end_3_0():
    run_e2e_test("baseline_openapi_3.0.json", [], {})


def test_baseline_end_to_end_3_1():
    run_e2e_test("baseline_openapi_3.1.yaml", [], {})


def test_3_1_specific_features():
    run_e2e_test(
        "3.1_specific.openapi.yaml",
        [],
        {},
        "test-3-1-golden-record",
        "test-3-1-features-client",
    )


def test_literal_enums_end_to_end():
    config_path = Path(__file__).parent / "literal_enums.config.yml"
    run_e2e_test(
        "openapi_3.1_enums.yaml",
        [f"--config={config_path}"],
        {},
        "literal-enums-golden-record",
        "my-enum-api-client"
    )


@pytest.mark.parametrize(
    "meta,generated_file,expected_file",
    (
        ("setup", "setup.py", "setup.py"),
        ("pdm", "pyproject.toml", "pdm.pyproject.toml"),
        ("poetry", "pyproject.toml", "poetry.pyproject.toml"),
    )
)
def test_meta(meta: str, generated_file: Optional[str], expected_file: Optional[str]):
    with generate_client(
        "3.1_specific.openapi.yaml",
        extra_args=[f"--meta={meta}"],
        output_path="test-3-1-features-client",
    ) as g:
        if generated_file and expected_file:
            assert (g.output_path / generated_file).exists()
            assert (
                (g.output_path / generated_file).read_text() ==
                (Path(__file__).parent / "metadata_snapshots" / expected_file).read_text()
            )


def test_none_meta():
    run_e2e_test(
        "3.1_specific.openapi.yaml",
        ["--meta=none"],
        golden_record_path="test-3-1-golden-record/test_3_1_features_client",
        output_path="test_3_1_features_client",
        expected_missing={"py.typed"},
        specify_output_path_explicitly=False,
    )


def test_custom_templates():
    expected_differences = (
        {}
    )  # key: path relative to generated directory, value: expected generated content
    api_dir = Path("my_test_api_client").joinpath("api")
    golden_tpls_root_dir = Path(__file__).parent.joinpath(
        "custom-templates-golden-record"
    )

    expected_difference_paths = [
        Path("README.md"),
        api_dir.joinpath("__init__.py"),
    ]

    for expected_difference_path in expected_difference_paths:
        expected_differences[expected_difference_path] = (
            golden_tpls_root_dir / expected_difference_path
        ).read_text()

    # Each API module (defined by tag) has a custom __init__.py in it now.
    for endpoint_mod in golden_tpls_root_dir.joinpath(api_dir).iterdir():
        if not endpoint_mod.is_dir():
            continue
        relative_path = api_dir.joinpath(endpoint_mod.name, "__init__.py")
        expected_text = endpoint_mod.joinpath("__init__.py").read_text()
        expected_differences[relative_path] = expected_text

    run_e2e_test(
        "baseline_openapi_3.0.json",
        extra_args=["--custom-template-path=end_to_end_tests/test_custom_templates/"],
        expected_differences=expected_differences,
    )


def test_bad_url():
    runner = CliRunner()
    result = runner.invoke(app, ["generate", "--url=not_a_url"])
    assert result.exit_code == 1
    assert "Could not get OpenAPI document from provided URL" in result.stdout


ERROR_DOCUMENTS = [path for path in Path(__file__).parent.joinpath("documents_with_errors").iterdir() if path.is_file()]


@pytest.mark.parametrize("document", ERROR_DOCUMENTS, ids=[path.stem for path in ERROR_DOCUMENTS])
def test_documents_with_errors(snapshot, document):
    with generate_client(
        document,
        extra_args=["--fail-on-warning"],
        output_path="test-documents-with-errors",
        raise_on_error=False,
    ) as g:
        result = g.generator_result
        assert result.exit_code == 1
        output = result.stdout.replace(str(g.output_path), "/test-documents-with-errors")
        assert output == snapshot


def test_custom_post_hooks():
    config_path = Path(__file__).parent / "custom_post_hooks.config.yml"
    with generate_client(
        "baseline_openapi_3.0.json",
        [f"--config={config_path}"],
        raise_on_error=False,
    ) as g:
        assert g.generator_result.exit_code == 1
        assert "this should fail" in g.generator_result.stdout


def test_generate_dir_already_exists():
    project_dir = Path.cwd() / "my-test-api-client"
    if not project_dir.exists():
        project_dir.mkdir()
    try:
        runner = CliRunner()
        openapi_document = Path(__file__).parent / "baseline_openapi_3.0.json"
        result = runner.invoke(app, ["generate", f"--path={openapi_document}"])
        assert result.exit_code == 1
        assert "Directory already exists" in result.stdout
    finally:
        shutil.rmtree(Path.cwd() / "my-test-api-client", ignore_errors=True)


def test_update_integration_tests():
    url = "https://raw.githubusercontent.com/openapi-generators/openapi-test-server/main/openapi.json"
    source_path = Path(__file__).parent.parent / "integration-tests"
    temp_dir = Path.cwd() / "test_update_integration_tests"
    shutil.rmtree(temp_dir, ignore_errors=True)

    try:
        shutil.copytree(source_path, temp_dir)
        config_path = source_path / "config.yaml"
        _run_command(
            "generate",
            extra_args=["--meta=none", "--overwrite", f"--output-path={source_path / 'integration_tests'}"],
            url=url,
            config_path=config_path
        )
        _compare_directories(temp_dir, source_path, expected_differences={})
        import mypy.api

        out, err, status = mypy.api.run([str(temp_dir), "--strict"])
        assert status == 0, f"Type checking client failed: {out}"

    finally:
        shutil.rmtree(temp_dir)<|MERGE_RESOLUTION|>--- conflicted
+++ resolved
@@ -85,12 +85,8 @@
     expected_differences: Optional[dict[Path, str]] = None,
     golden_record_path: str = "golden-record",
     output_path: str = "my-test-api-client",
-<<<<<<< HEAD
-    expected_missing: Optional[Set[str]] = None,
+    expected_missing: Optional[set[str]] = None,
     specify_output_path_explicitly: bool = True,
-=======
-    expected_missing: Optional[set[str]] = None,
->>>>>>> 861ef562
 ) -> Result:
     with generate_client(openapi_document, extra_args, output_path, specify_output_path_explicitly=specify_output_path_explicitly) as g:
         gr_path = Path(__file__).parent / golden_record_path
@@ -104,37 +100,12 @@
             gr_path, g.output_path, expected_differences=expected_differences, expected_missing=expected_missing
         )
 
-<<<<<<< HEAD
         import mypy.api
-=======
-def generate(extra_args: Optional[list[str]], openapi_document: str) -> Result:
-    """Generate a client from an OpenAPI document and return the path to the generated code"""
-    _run_command("generate", extra_args, openapi_document)
->>>>>>> 861ef562
 
         out, err, status = mypy.api.run([str(g.output_path), "--strict"])
         assert status == 0, f"Type checking client failed: {out}"
 
-<<<<<<< HEAD
         return g.generator_result
-=======
-def _run_command(command: str, extra_args: Optional[list[str]] = None, openapi_document: Optional[str] = None, url: Optional[str] = None, config_path: Optional[Path] = None) -> Result:
-    """Generate a client from an OpenAPI document and return the path to the generated code"""
-    runner = CliRunner()
-    if openapi_document is not None:
-        openapi_path = Path(__file__).parent / openapi_document
-        source_arg = f"--path={openapi_path}"
-    else:
-        source_arg = f"--url={url}"
-    config_path = config_path or (Path(__file__).parent / "config.yml")
-    args = [command, f"--config={config_path}", source_arg]
-    if extra_args:
-        args.extend(extra_args)
-    result = runner.invoke(app, args)
-    if result.exit_code != 0:
-        raise Exception(result.stdout)
-    return result
->>>>>>> 861ef562
 
 
 def test_baseline_end_to_end_3_0():
