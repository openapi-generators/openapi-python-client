--- conflicted
+++ resolved
@@ -268,30 +268,17 @@
     source_path = Path(__file__).parent.parent / "integration-tests"
     temp_dir = Path.cwd() / "test_update_integration_tests"
     shutil.rmtree(temp_dir, ignore_errors=True)
-<<<<<<< HEAD
-=======
-    shutil.copytree(source_path, temp_dir)
-    config_path = source_path / "config.yaml"
-    _run_command(
-        "generate",
-        extra_args=["--overwrite", "--meta=pdm", f"--output-path={temp_dir}"],
-        url=url,
-        config_path=config_path
-    )
-    _compare_directories(source_path, temp_dir, ignore=["pyproject.toml"])
-    import mypy.api
->>>>>>> e6a597f8
 
     try:
         shutil.copytree(source_path, temp_dir)
         config_path = source_path / "config.yaml"
         _run_command(
             "generate",
-            extra_args=["--meta=none", "--overwrite", f"--output-path={source_path / 'integration_tests'}"],
+            extra_args=["--overwrite", "--meta=pdm", f"--output-path={temp_dir}"],
             url=url,
             config_path=config_path
         )
-        _compare_directories(temp_dir, source_path, expected_differences={})
+        _compare_directories(source_path, temp_dir, ignore=["pyproject.toml"])
         import mypy.api
 
         out, err, status = mypy.api.run([str(temp_dir), "--strict"])
