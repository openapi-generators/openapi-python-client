--- conflicted
+++ resolved
@@ -14,29 +14,16 @@
 def _get_kwargs(
     *,
     client: Client,
-<<<<<<< HEAD
-    json_body: DictProp,
-    string_prop: Optional[str] = "the default string",
-    datetime_prop: Optional[datetime.datetime] = isoparse("1010-10-10T00:00:00"),
-    date_prop: Optional[datetime.date] = isoparse("1010-10-10").date(),
-    float_prop: Optional[float] = 3.14,
-    int_prop: Optional[int] = 7,
-    boolean_prop: Optional[bool] = False,
-    list_prop: Optional[List[AnEnum]] = None,
-    union_prop: Optional[Union[Optional[float], Optional[str]]] = "not a float",
-    an_enum: AnEnum,
-=======
-    json_body: Dict[Any, Any],
-    string_prop: Union[Unset, str] = "the default string",
-    datetime_prop: Union[Unset, datetime.datetime] = isoparse("1010-10-10T00:00:00"),
-    date_prop: Union[Unset, datetime.date] = isoparse("1010-10-10").date(),
-    float_prop: Union[Unset, float] = 3.14,
-    int_prop: Union[Unset, int] = 7,
-    boolean_prop: Union[Unset, bool] = UNSET,
-    list_prop: Union[Unset, List[AnEnum]] = UNSET,
-    union_prop: Union[Unset, Union[float, str]] = "not a float",
-    enum_prop: Union[Unset, AnEnum] = UNSET,
->>>>>>> 961f6df3
+    json_body: Dict[Any, Any],
+    string_prop: Union[Unset, str] = "the default string",
+    datetime_prop: Union[Unset, datetime.datetime] = isoparse("1010-10-10T00:00:00"),
+    date_prop: Union[Unset, datetime.date] = isoparse("1010-10-10").date(),
+    float_prop: Union[Unset, float] = 3.14,
+    int_prop: Union[Unset, int] = 7,
+    boolean_prop: Union[Unset, bool] = UNSET,
+    list_prop: Union[Unset, List[AnEnum]] = UNSET,
+    union_prop: Union[Unset, Union[float, str]] = "not a float",
+    enum_prop: Union[Unset, AnEnum] = UNSET,
 ) -> Dict[str, Any]:
     url = "{}/tests/defaults".format(client.base_url)
 
@@ -66,21 +53,12 @@
     else:
         json_union_prop = union_prop
 
-<<<<<<< HEAD
-    json_an_enum = an_enum.value
-
-    params: Dict[str, Any] = {
-        "AnEnum": json_an_enum,
-    }
-    if string_prop is not None:
-=======
     json_enum_prop: Union[Unset, AnEnum] = UNSET
     if not isinstance(enum_prop, Unset):
         json_enum_prop = enum_prop.value
 
     params: Dict[str, Any] = {}
     if string_prop is not UNSET:
->>>>>>> 961f6df3
         params["string_prop"] = string_prop
     if datetime_prop is not UNSET:
         params["datetime_prop"] = json_datetime_prop
@@ -96,11 +74,8 @@
         params["list_prop"] = json_list_prop
     if union_prop is not UNSET:
         params["union_prop"] = json_union_prop
-<<<<<<< HEAD
-=======
     if enum_prop is not UNSET:
         params["enum_prop"] = json_enum_prop
->>>>>>> 961f6df3
 
     json_json_body = json_body.to_dict()
 
@@ -134,29 +109,16 @@
 def sync_detailed(
     *,
     client: Client,
-<<<<<<< HEAD
-    json_body: DictProp,
-    string_prop: Optional[str] = "the default string",
-    datetime_prop: Optional[datetime.datetime] = isoparse("1010-10-10T00:00:00"),
-    date_prop: Optional[datetime.date] = isoparse("1010-10-10").date(),
-    float_prop: Optional[float] = 3.14,
-    int_prop: Optional[int] = 7,
-    boolean_prop: Optional[bool] = False,
-    list_prop: Optional[List[AnEnum]] = None,
-    union_prop: Optional[Union[Optional[float], Optional[str]]] = "not a float",
-    an_enum: AnEnum,
-=======
-    json_body: Dict[Any, Any],
-    string_prop: Union[Unset, str] = "the default string",
-    datetime_prop: Union[Unset, datetime.datetime] = isoparse("1010-10-10T00:00:00"),
-    date_prop: Union[Unset, datetime.date] = isoparse("1010-10-10").date(),
-    float_prop: Union[Unset, float] = 3.14,
-    int_prop: Union[Unset, int] = 7,
-    boolean_prop: Union[Unset, bool] = UNSET,
-    list_prop: Union[Unset, List[AnEnum]] = UNSET,
-    union_prop: Union[Unset, Union[float, str]] = "not a float",
-    enum_prop: Union[Unset, AnEnum] = UNSET,
->>>>>>> 961f6df3
+    json_body: Dict[Any, Any],
+    string_prop: Union[Unset, str] = "the default string",
+    datetime_prop: Union[Unset, datetime.datetime] = isoparse("1010-10-10T00:00:00"),
+    date_prop: Union[Unset, datetime.date] = isoparse("1010-10-10").date(),
+    float_prop: Union[Unset, float] = 3.14,
+    int_prop: Union[Unset, int] = 7,
+    boolean_prop: Union[Unset, bool] = UNSET,
+    list_prop: Union[Unset, List[AnEnum]] = UNSET,
+    union_prop: Union[Unset, Union[float, str]] = "not a float",
+    enum_prop: Union[Unset, AnEnum] = UNSET,
 ) -> Response[Union[None, HTTPValidationError]]:
     kwargs = _get_kwargs(
         client=client,
@@ -169,7 +131,7 @@
         boolean_prop=boolean_prop,
         list_prop=list_prop,
         union_prop=union_prop,
-        an_enum=an_enum,
+        enum_prop=enum_prop,
     )
 
     response = httpx.post(
@@ -182,29 +144,16 @@
 def sync(
     *,
     client: Client,
-<<<<<<< HEAD
-    json_body: DictProp,
-    string_prop: Optional[str] = "the default string",
-    datetime_prop: Optional[datetime.datetime] = isoparse("1010-10-10T00:00:00"),
-    date_prop: Optional[datetime.date] = isoparse("1010-10-10").date(),
-    float_prop: Optional[float] = 3.14,
-    int_prop: Optional[int] = 7,
-    boolean_prop: Optional[bool] = False,
-    list_prop: Optional[List[AnEnum]] = None,
-    union_prop: Optional[Union[Optional[float], Optional[str]]] = "not a float",
-    an_enum: AnEnum,
-=======
-    json_body: Dict[Any, Any],
-    string_prop: Union[Unset, str] = "the default string",
-    datetime_prop: Union[Unset, datetime.datetime] = isoparse("1010-10-10T00:00:00"),
-    date_prop: Union[Unset, datetime.date] = isoparse("1010-10-10").date(),
-    float_prop: Union[Unset, float] = 3.14,
-    int_prop: Union[Unset, int] = 7,
-    boolean_prop: Union[Unset, bool] = UNSET,
-    list_prop: Union[Unset, List[AnEnum]] = UNSET,
-    union_prop: Union[Unset, Union[float, str]] = "not a float",
-    enum_prop: Union[Unset, AnEnum] = UNSET,
->>>>>>> 961f6df3
+    json_body: Dict[Any, Any],
+    string_prop: Union[Unset, str] = "the default string",
+    datetime_prop: Union[Unset, datetime.datetime] = isoparse("1010-10-10T00:00:00"),
+    date_prop: Union[Unset, datetime.date] = isoparse("1010-10-10").date(),
+    float_prop: Union[Unset, float] = 3.14,
+    int_prop: Union[Unset, int] = 7,
+    boolean_prop: Union[Unset, bool] = UNSET,
+    list_prop: Union[Unset, List[AnEnum]] = UNSET,
+    union_prop: Union[Unset, Union[float, str]] = "not a float",
+    enum_prop: Union[Unset, AnEnum] = UNSET,
 ) -> Optional[Union[None, HTTPValidationError]]:
     """  """
 
@@ -219,36 +168,23 @@
         boolean_prop=boolean_prop,
         list_prop=list_prop,
         union_prop=union_prop,
-        an_enum=an_enum,
+        enum_prop=enum_prop,
     ).parsed
 
 
 async def asyncio_detailed(
     *,
     client: Client,
-<<<<<<< HEAD
-    json_body: DictProp,
-    string_prop: Optional[str] = "the default string",
-    datetime_prop: Optional[datetime.datetime] = isoparse("1010-10-10T00:00:00"),
-    date_prop: Optional[datetime.date] = isoparse("1010-10-10").date(),
-    float_prop: Optional[float] = 3.14,
-    int_prop: Optional[int] = 7,
-    boolean_prop: Optional[bool] = False,
-    list_prop: Optional[List[AnEnum]] = None,
-    union_prop: Optional[Union[Optional[float], Optional[str]]] = "not a float",
-    an_enum: AnEnum,
-=======
-    json_body: Dict[Any, Any],
-    string_prop: Union[Unset, str] = "the default string",
-    datetime_prop: Union[Unset, datetime.datetime] = isoparse("1010-10-10T00:00:00"),
-    date_prop: Union[Unset, datetime.date] = isoparse("1010-10-10").date(),
-    float_prop: Union[Unset, float] = 3.14,
-    int_prop: Union[Unset, int] = 7,
-    boolean_prop: Union[Unset, bool] = UNSET,
-    list_prop: Union[Unset, List[AnEnum]] = UNSET,
-    union_prop: Union[Unset, Union[float, str]] = "not a float",
-    enum_prop: Union[Unset, AnEnum] = UNSET,
->>>>>>> 961f6df3
+    json_body: Dict[Any, Any],
+    string_prop: Union[Unset, str] = "the default string",
+    datetime_prop: Union[Unset, datetime.datetime] = isoparse("1010-10-10T00:00:00"),
+    date_prop: Union[Unset, datetime.date] = isoparse("1010-10-10").date(),
+    float_prop: Union[Unset, float] = 3.14,
+    int_prop: Union[Unset, int] = 7,
+    boolean_prop: Union[Unset, bool] = UNSET,
+    list_prop: Union[Unset, List[AnEnum]] = UNSET,
+    union_prop: Union[Unset, Union[float, str]] = "not a float",
+    enum_prop: Union[Unset, AnEnum] = UNSET,
 ) -> Response[Union[None, HTTPValidationError]]:
     kwargs = _get_kwargs(
         client=client,
@@ -261,7 +197,7 @@
         boolean_prop=boolean_prop,
         list_prop=list_prop,
         union_prop=union_prop,
-        an_enum=an_enum,
+        enum_prop=enum_prop,
     )
 
     async with httpx.AsyncClient() as _client:
@@ -273,29 +209,16 @@
 async def asyncio(
     *,
     client: Client,
-<<<<<<< HEAD
-    json_body: DictProp,
-    string_prop: Optional[str] = "the default string",
-    datetime_prop: Optional[datetime.datetime] = isoparse("1010-10-10T00:00:00"),
-    date_prop: Optional[datetime.date] = isoparse("1010-10-10").date(),
-    float_prop: Optional[float] = 3.14,
-    int_prop: Optional[int] = 7,
-    boolean_prop: Optional[bool] = False,
-    list_prop: Optional[List[AnEnum]] = None,
-    union_prop: Optional[Union[Optional[float], Optional[str]]] = "not a float",
-    an_enum: AnEnum,
-=======
-    json_body: Dict[Any, Any],
-    string_prop: Union[Unset, str] = "the default string",
-    datetime_prop: Union[Unset, datetime.datetime] = isoparse("1010-10-10T00:00:00"),
-    date_prop: Union[Unset, datetime.date] = isoparse("1010-10-10").date(),
-    float_prop: Union[Unset, float] = 3.14,
-    int_prop: Union[Unset, int] = 7,
-    boolean_prop: Union[Unset, bool] = UNSET,
-    list_prop: Union[Unset, List[AnEnum]] = UNSET,
-    union_prop: Union[Unset, Union[float, str]] = "not a float",
-    enum_prop: Union[Unset, AnEnum] = UNSET,
->>>>>>> 961f6df3
+    json_body: Dict[Any, Any],
+    string_prop: Union[Unset, str] = "the default string",
+    datetime_prop: Union[Unset, datetime.datetime] = isoparse("1010-10-10T00:00:00"),
+    date_prop: Union[Unset, datetime.date] = isoparse("1010-10-10").date(),
+    float_prop: Union[Unset, float] = 3.14,
+    int_prop: Union[Unset, int] = 7,
+    boolean_prop: Union[Unset, bool] = UNSET,
+    list_prop: Union[Unset, List[AnEnum]] = UNSET,
+    union_prop: Union[Unset, Union[float, str]] = "not a float",
+    enum_prop: Union[Unset, AnEnum] = UNSET,
 ) -> Optional[Union[None, HTTPValidationError]]:
     """  """
 
@@ -311,6 +234,6 @@
             boolean_prop=boolean_prop,
             list_prop=list_prop,
             union_prop=union_prop,
-            an_enum=an_enum,
+            enum_prop=enum_prop,
         )
     ).parsed