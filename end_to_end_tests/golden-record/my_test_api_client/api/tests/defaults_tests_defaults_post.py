import datetime
from typing import Any, Dict, List, Optional, Union, cast

import httpx
from dateutil.parser import isoparse

from ...client import Client
from ...models.an_enum import AnEnum
from ...models.dict_prop import DictProp
from ...models.http_validation_error import HTTPValidationError
from ...types import UNSET, Response, Unset


def _get_kwargs(
    *,
    client: Client,
<<<<<<< HEAD
    json_body: DictProp,
=======
    json_body: Dict[Any, Any],
>>>>>>> a669ba63
    string_prop: Union[Unset, str] = "the default string",
    datetime_prop: Union[Unset, datetime.datetime] = isoparse("1010-10-10T00:00:00"),
    date_prop: Union[Unset, datetime.date] = isoparse("1010-10-10").date(),
    float_prop: Union[Unset, float] = 3.14,
    int_prop: Union[Unset, int] = 7,
<<<<<<< HEAD
    boolean_prop: Union[Unset, bool] = UNSET,
    list_prop: Union[Unset, List[AnEnum]] = UNSET,
    union_prop: Union[Unset, Union[float, str]] = "not a float",
    an_enum: AnEnum,
=======
    boolean_prop: Union[Unset, bool] = False,
    list_prop: Union[Unset, List[AnEnum]] = UNSET,
    union_prop: Union[Unset, float, str] = "not a float",
    enum_prop: Union[Unset, AnEnum] = UNSET,
>>>>>>> a669ba63
) -> Dict[str, Any]:
    url = "{}/tests/defaults".format(client.base_url)

    headers: Dict[str, Any] = client.get_headers()

    json_datetime_prop: Union[Unset, str] = UNSET
    if not isinstance(datetime_prop, Unset):
        json_datetime_prop = datetime_prop.isoformat()

    json_date_prop: Union[Unset, str] = UNSET
    if not isinstance(date_prop, Unset):
        json_date_prop = date_prop.isoformat()

    json_list_prop: Union[Unset, List[Any]] = UNSET
    if not isinstance(list_prop, Unset):
        json_list_prop = []
        for an_enum_data in list_prop:
            an_enum = an_enum_data.value

            json_list_prop.append(an_enum)

<<<<<<< HEAD
    json_union_prop: Union[Unset, Union[float, str]]
=======
    json_union_prop: Union[Unset, float, str]
>>>>>>> a669ba63
    if isinstance(union_prop, Unset):
        json_union_prop = UNSET
    elif isinstance(union_prop, float):
        json_union_prop = union_prop
    else:
        json_union_prop = union_prop

<<<<<<< HEAD
    json_an_enum = an_enum.value

    params: Dict[str, Any] = {
        "AnEnum": json_an_enum,
    }
=======
    json_enum_prop: Union[Unset, AnEnum] = UNSET
    if not isinstance(enum_prop, Unset):
        json_enum_prop = enum_prop.value

    params: Dict[str, Any] = {}
>>>>>>> a669ba63
    if string_prop is not UNSET:
        params["string_prop"] = string_prop
    if datetime_prop is not UNSET:
        params["datetime_prop"] = json_datetime_prop
    if date_prop is not UNSET:
        params["date_prop"] = json_date_prop
    if float_prop is not UNSET:
        params["float_prop"] = float_prop
    if int_prop is not UNSET:
        params["int_prop"] = int_prop
    if boolean_prop is not UNSET:
        params["boolean_prop"] = boolean_prop
    if list_prop is not UNSET:
        params["list_prop"] = json_list_prop
    if union_prop is not UNSET:
        params["union_prop"] = json_union_prop
<<<<<<< HEAD
=======
    if enum_prop is not UNSET:
        params["enum_prop"] = json_enum_prop
>>>>>>> a669ba63

    json_json_body = json_body.to_dict()

    return {
        "url": url,
        "headers": headers,
        "cookies": client.get_cookies(),
        "timeout": client.get_timeout(),
        "json": json_json_body,
        "params": params,
    }


def _parse_response(*, response: httpx.Response) -> Optional[Union[None, HTTPValidationError]]:
    if response.status_code == 200:
        return None
    if response.status_code == 422:
        return HTTPValidationError.from_dict(cast(Dict[str, Any], response.json()))
    return None


def _build_response(*, response: httpx.Response) -> Response[Union[None, HTTPValidationError]]:
    return Response(
        status_code=response.status_code,
        content=response.content,
        headers=response.headers,
        parsed=_parse_response(response=response),
    )


def sync_detailed(
    *,
    client: Client,
<<<<<<< HEAD
    json_body: DictProp,
=======
    json_body: Dict[Any, Any],
>>>>>>> a669ba63
    string_prop: Union[Unset, str] = "the default string",
    datetime_prop: Union[Unset, datetime.datetime] = isoparse("1010-10-10T00:00:00"),
    date_prop: Union[Unset, datetime.date] = isoparse("1010-10-10").date(),
    float_prop: Union[Unset, float] = 3.14,
    int_prop: Union[Unset, int] = 7,
<<<<<<< HEAD
    boolean_prop: Union[Unset, bool] = UNSET,
    list_prop: Union[Unset, List[AnEnum]] = UNSET,
    union_prop: Union[Unset, Union[float, str]] = "not a float",
    an_enum: AnEnum,
=======
    boolean_prop: Union[Unset, bool] = False,
    list_prop: Union[Unset, List[AnEnum]] = UNSET,
    union_prop: Union[Unset, float, str] = "not a float",
    enum_prop: Union[Unset, AnEnum] = UNSET,
>>>>>>> a669ba63
) -> Response[Union[None, HTTPValidationError]]:
    kwargs = _get_kwargs(
        client=client,
        json_body=json_body,
        string_prop=string_prop,
        datetime_prop=datetime_prop,
        date_prop=date_prop,
        float_prop=float_prop,
        int_prop=int_prop,
        boolean_prop=boolean_prop,
        list_prop=list_prop,
        union_prop=union_prop,
        an_enum=an_enum,
    )

    response = httpx.post(
        **kwargs,
    )

    return _build_response(response=response)


def sync(
    *,
    client: Client,
<<<<<<< HEAD
    json_body: DictProp,
=======
    json_body: Dict[Any, Any],
>>>>>>> a669ba63
    string_prop: Union[Unset, str] = "the default string",
    datetime_prop: Union[Unset, datetime.datetime] = isoparse("1010-10-10T00:00:00"),
    date_prop: Union[Unset, datetime.date] = isoparse("1010-10-10").date(),
    float_prop: Union[Unset, float] = 3.14,
    int_prop: Union[Unset, int] = 7,
<<<<<<< HEAD
    boolean_prop: Union[Unset, bool] = UNSET,
    list_prop: Union[Unset, List[AnEnum]] = UNSET,
    union_prop: Union[Unset, Union[float, str]] = "not a float",
    an_enum: AnEnum,
=======
    boolean_prop: Union[Unset, bool] = False,
    list_prop: Union[Unset, List[AnEnum]] = UNSET,
    union_prop: Union[Unset, float, str] = "not a float",
    enum_prop: Union[Unset, AnEnum] = UNSET,
>>>>>>> a669ba63
) -> Optional[Union[None, HTTPValidationError]]:
    """  """

    return sync_detailed(
        client=client,
        json_body=json_body,
        string_prop=string_prop,
        datetime_prop=datetime_prop,
        date_prop=date_prop,
        float_prop=float_prop,
        int_prop=int_prop,
        boolean_prop=boolean_prop,
        list_prop=list_prop,
        union_prop=union_prop,
        an_enum=an_enum,
    ).parsed


async def asyncio_detailed(
    *,
    client: Client,
<<<<<<< HEAD
    json_body: DictProp,
=======
    json_body: Dict[Any, Any],
>>>>>>> a669ba63
    string_prop: Union[Unset, str] = "the default string",
    datetime_prop: Union[Unset, datetime.datetime] = isoparse("1010-10-10T00:00:00"),
    date_prop: Union[Unset, datetime.date] = isoparse("1010-10-10").date(),
    float_prop: Union[Unset, float] = 3.14,
    int_prop: Union[Unset, int] = 7,
<<<<<<< HEAD
    boolean_prop: Union[Unset, bool] = UNSET,
    list_prop: Union[Unset, List[AnEnum]] = UNSET,
    union_prop: Union[Unset, Union[float, str]] = "not a float",
    an_enum: AnEnum,
=======
    boolean_prop: Union[Unset, bool] = False,
    list_prop: Union[Unset, List[AnEnum]] = UNSET,
    union_prop: Union[Unset, float, str] = "not a float",
    enum_prop: Union[Unset, AnEnum] = UNSET,
>>>>>>> a669ba63
) -> Response[Union[None, HTTPValidationError]]:
    kwargs = _get_kwargs(
        client=client,
        json_body=json_body,
        string_prop=string_prop,
        datetime_prop=datetime_prop,
        date_prop=date_prop,
        float_prop=float_prop,
        int_prop=int_prop,
        boolean_prop=boolean_prop,
        list_prop=list_prop,
        union_prop=union_prop,
        an_enum=an_enum,
    )

    async with httpx.AsyncClient() as _client:
        response = await _client.post(**kwargs)

    return _build_response(response=response)


async def asyncio(
    *,
    client: Client,
<<<<<<< HEAD
    json_body: DictProp,
=======
    json_body: Dict[Any, Any],
>>>>>>> a669ba63
    string_prop: Union[Unset, str] = "the default string",
    datetime_prop: Union[Unset, datetime.datetime] = isoparse("1010-10-10T00:00:00"),
    date_prop: Union[Unset, datetime.date] = isoparse("1010-10-10").date(),
    float_prop: Union[Unset, float] = 3.14,
    int_prop: Union[Unset, int] = 7,
<<<<<<< HEAD
    boolean_prop: Union[Unset, bool] = UNSET,
    list_prop: Union[Unset, List[AnEnum]] = UNSET,
    union_prop: Union[Unset, Union[float, str]] = "not a float",
    an_enum: AnEnum,
=======
    boolean_prop: Union[Unset, bool] = False,
    list_prop: Union[Unset, List[AnEnum]] = UNSET,
    union_prop: Union[Unset, float, str] = "not a float",
    enum_prop: Union[Unset, AnEnum] = UNSET,
>>>>>>> a669ba63
) -> Optional[Union[None, HTTPValidationError]]:
    """  """

    return (
        await asyncio_detailed(
            client=client,
            json_body=json_body,
            string_prop=string_prop,
            datetime_prop=datetime_prop,
            date_prop=date_prop,
            float_prop=float_prop,
            int_prop=int_prop,
            boolean_prop=boolean_prop,
            list_prop=list_prop,
            union_prop=union_prop,
            an_enum=an_enum,
        )
    ).parsed<|MERGE_RESOLUTION|>--- conflicted
+++ resolved
@@ -14,27 +14,16 @@
 def _get_kwargs(
     *,
     client: Client,
-<<<<<<< HEAD
-    json_body: DictProp,
-=======
-    json_body: Dict[Any, Any],
->>>>>>> a669ba63
-    string_prop: Union[Unset, str] = "the default string",
-    datetime_prop: Union[Unset, datetime.datetime] = isoparse("1010-10-10T00:00:00"),
-    date_prop: Union[Unset, datetime.date] = isoparse("1010-10-10").date(),
-    float_prop: Union[Unset, float] = 3.14,
-    int_prop: Union[Unset, int] = 7,
-<<<<<<< HEAD
-    boolean_prop: Union[Unset, bool] = UNSET,
-    list_prop: Union[Unset, List[AnEnum]] = UNSET,
-    union_prop: Union[Unset, Union[float, str]] = "not a float",
-    an_enum: AnEnum,
-=======
-    boolean_prop: Union[Unset, bool] = False,
-    list_prop: Union[Unset, List[AnEnum]] = UNSET,
-    union_prop: Union[Unset, float, str] = "not a float",
-    enum_prop: Union[Unset, AnEnum] = UNSET,
->>>>>>> a669ba63
+    json_body: DictProp,
+    string_prop: Union[Unset, str] = "the default string",
+    datetime_prop: Union[Unset, datetime.datetime] = isoparse("1010-10-10T00:00:00"),
+    date_prop: Union[Unset, datetime.date] = isoparse("1010-10-10").date(),
+    float_prop: Union[Unset, float] = 3.14,
+    int_prop: Union[Unset, int] = 7,
+    boolean_prop: Union[Unset, bool] = False,
+    list_prop: Union[Unset, List[AnEnum]] = UNSET,
+    union_prop: Union[Unset, float, str] = "not a float",
+    enum_prop: Union[Unset, AnEnum] = UNSET,
 ) -> Dict[str, Any]:
     url = "{}/tests/defaults".format(client.base_url)
 
@@ -56,11 +45,7 @@
 
             json_list_prop.append(an_enum)
 
-<<<<<<< HEAD
-    json_union_prop: Union[Unset, Union[float, str]]
-=======
     json_union_prop: Union[Unset, float, str]
->>>>>>> a669ba63
     if isinstance(union_prop, Unset):
         json_union_prop = UNSET
     elif isinstance(union_prop, float):
@@ -68,19 +53,11 @@
     else:
         json_union_prop = union_prop
 
-<<<<<<< HEAD
-    json_an_enum = an_enum.value
+    json_an_enum = enum_prop.value
 
     params: Dict[str, Any] = {
         "AnEnum": json_an_enum,
     }
-=======
-    json_enum_prop: Union[Unset, AnEnum] = UNSET
-    if not isinstance(enum_prop, Unset):
-        json_enum_prop = enum_prop.value
-
-    params: Dict[str, Any] = {}
->>>>>>> a669ba63
     if string_prop is not UNSET:
         params["string_prop"] = string_prop
     if datetime_prop is not UNSET:
@@ -97,11 +74,6 @@
         params["list_prop"] = json_list_prop
     if union_prop is not UNSET:
         params["union_prop"] = json_union_prop
-<<<<<<< HEAD
-=======
-    if enum_prop is not UNSET:
-        params["enum_prop"] = json_enum_prop
->>>>>>> a669ba63
 
     json_json_body = json_body.to_dict()
 
@@ -135,27 +107,16 @@
 def sync_detailed(
     *,
     client: Client,
-<<<<<<< HEAD
-    json_body: DictProp,
-=======
-    json_body: Dict[Any, Any],
->>>>>>> a669ba63
-    string_prop: Union[Unset, str] = "the default string",
-    datetime_prop: Union[Unset, datetime.datetime] = isoparse("1010-10-10T00:00:00"),
-    date_prop: Union[Unset, datetime.date] = isoparse("1010-10-10").date(),
-    float_prop: Union[Unset, float] = 3.14,
-    int_prop: Union[Unset, int] = 7,
-<<<<<<< HEAD
-    boolean_prop: Union[Unset, bool] = UNSET,
-    list_prop: Union[Unset, List[AnEnum]] = UNSET,
-    union_prop: Union[Unset, Union[float, str]] = "not a float",
-    an_enum: AnEnum,
-=======
-    boolean_prop: Union[Unset, bool] = False,
-    list_prop: Union[Unset, List[AnEnum]] = UNSET,
-    union_prop: Union[Unset, float, str] = "not a float",
-    enum_prop: Union[Unset, AnEnum] = UNSET,
->>>>>>> a669ba63
+    json_body: DictProp,
+    string_prop: Union[Unset, str] = "the default string",
+    datetime_prop: Union[Unset, datetime.datetime] = isoparse("1010-10-10T00:00:00"),
+    date_prop: Union[Unset, datetime.date] = isoparse("1010-10-10").date(),
+    float_prop: Union[Unset, float] = 3.14,
+    int_prop: Union[Unset, int] = 7,
+    boolean_prop: Union[Unset, bool] = False,
+    list_prop: Union[Unset, List[AnEnum]] = UNSET,
+    union_prop: Union[Unset, float, str] = "not a float",
+    enum_prop: Union[Unset, AnEnum] = UNSET,
 ) -> Response[Union[None, HTTPValidationError]]:
     kwargs = _get_kwargs(
         client=client,
@@ -168,7 +129,7 @@
         boolean_prop=boolean_prop,
         list_prop=list_prop,
         union_prop=union_prop,
-        an_enum=an_enum,
+        enum_prop=enum_prop,
     )
 
     response = httpx.post(
@@ -181,27 +142,16 @@
 def sync(
     *,
     client: Client,
-<<<<<<< HEAD
-    json_body: DictProp,
-=======
-    json_body: Dict[Any, Any],
->>>>>>> a669ba63
-    string_prop: Union[Unset, str] = "the default string",
-    datetime_prop: Union[Unset, datetime.datetime] = isoparse("1010-10-10T00:00:00"),
-    date_prop: Union[Unset, datetime.date] = isoparse("1010-10-10").date(),
-    float_prop: Union[Unset, float] = 3.14,
-    int_prop: Union[Unset, int] = 7,
-<<<<<<< HEAD
-    boolean_prop: Union[Unset, bool] = UNSET,
-    list_prop: Union[Unset, List[AnEnum]] = UNSET,
-    union_prop: Union[Unset, Union[float, str]] = "not a float",
-    an_enum: AnEnum,
-=======
-    boolean_prop: Union[Unset, bool] = False,
-    list_prop: Union[Unset, List[AnEnum]] = UNSET,
-    union_prop: Union[Unset, float, str] = "not a float",
-    enum_prop: Union[Unset, AnEnum] = UNSET,
->>>>>>> a669ba63
+    json_body: DictProp,
+    string_prop: Union[Unset, str] = "the default string",
+    datetime_prop: Union[Unset, datetime.datetime] = isoparse("1010-10-10T00:00:00"),
+    date_prop: Union[Unset, datetime.date] = isoparse("1010-10-10").date(),
+    float_prop: Union[Unset, float] = 3.14,
+    int_prop: Union[Unset, int] = 7,
+    boolean_prop: Union[Unset, bool] = False,
+    list_prop: Union[Unset, List[AnEnum]] = UNSET,
+    union_prop: Union[Unset, float, str] = "not a float",
+    enum_prop: Union[Unset, AnEnum] = UNSET,
 ) -> Optional[Union[None, HTTPValidationError]]:
     """  """
 
@@ -216,34 +166,23 @@
         boolean_prop=boolean_prop,
         list_prop=list_prop,
         union_prop=union_prop,
-        an_enum=an_enum,
+        enum_prop=enum_prop,
     ).parsed
 
 
 async def asyncio_detailed(
     *,
     client: Client,
-<<<<<<< HEAD
-    json_body: DictProp,
-=======
-    json_body: Dict[Any, Any],
->>>>>>> a669ba63
-    string_prop: Union[Unset, str] = "the default string",
-    datetime_prop: Union[Unset, datetime.datetime] = isoparse("1010-10-10T00:00:00"),
-    date_prop: Union[Unset, datetime.date] = isoparse("1010-10-10").date(),
-    float_prop: Union[Unset, float] = 3.14,
-    int_prop: Union[Unset, int] = 7,
-<<<<<<< HEAD
-    boolean_prop: Union[Unset, bool] = UNSET,
-    list_prop: Union[Unset, List[AnEnum]] = UNSET,
-    union_prop: Union[Unset, Union[float, str]] = "not a float",
-    an_enum: AnEnum,
-=======
-    boolean_prop: Union[Unset, bool] = False,
-    list_prop: Union[Unset, List[AnEnum]] = UNSET,
-    union_prop: Union[Unset, float, str] = "not a float",
-    enum_prop: Union[Unset, AnEnum] = UNSET,
->>>>>>> a669ba63
+    json_body: DictProp,
+    string_prop: Union[Unset, str] = "the default string",
+    datetime_prop: Union[Unset, datetime.datetime] = isoparse("1010-10-10T00:00:00"),
+    date_prop: Union[Unset, datetime.date] = isoparse("1010-10-10").date(),
+    float_prop: Union[Unset, float] = 3.14,
+    int_prop: Union[Unset, int] = 7,
+    boolean_prop: Union[Unset, bool] = False,
+    list_prop: Union[Unset, List[AnEnum]] = UNSET,
+    union_prop: Union[Unset, float, str] = "not a float",
+    enum_prop: Union[Unset, AnEnum] = UNSET,
 ) -> Response[Union[None, HTTPValidationError]]:
     kwargs = _get_kwargs(
         client=client,
@@ -256,7 +195,7 @@
         boolean_prop=boolean_prop,
         list_prop=list_prop,
         union_prop=union_prop,
-        an_enum=an_enum,
+        enum_prop=enum_prop,
     )
 
     async with httpx.AsyncClient() as _client:
@@ -268,27 +207,16 @@
 async def asyncio(
     *,
     client: Client,
-<<<<<<< HEAD
-    json_body: DictProp,
-=======
-    json_body: Dict[Any, Any],
->>>>>>> a669ba63
-    string_prop: Union[Unset, str] = "the default string",
-    datetime_prop: Union[Unset, datetime.datetime] = isoparse("1010-10-10T00:00:00"),
-    date_prop: Union[Unset, datetime.date] = isoparse("1010-10-10").date(),
-    float_prop: Union[Unset, float] = 3.14,
-    int_prop: Union[Unset, int] = 7,
-<<<<<<< HEAD
-    boolean_prop: Union[Unset, bool] = UNSET,
-    list_prop: Union[Unset, List[AnEnum]] = UNSET,
-    union_prop: Union[Unset, Union[float, str]] = "not a float",
-    an_enum: AnEnum,
-=======
-    boolean_prop: Union[Unset, bool] = False,
-    list_prop: Union[Unset, List[AnEnum]] = UNSET,
-    union_prop: Union[Unset, float, str] = "not a float",
-    enum_prop: Union[Unset, AnEnum] = UNSET,
->>>>>>> a669ba63
+    json_body: DictProp,
+    string_prop: Union[Unset, str] = "the default string",
+    datetime_prop: Union[Unset, datetime.datetime] = isoparse("1010-10-10T00:00:00"),
+    date_prop: Union[Unset, datetime.date] = isoparse("1010-10-10").date(),
+    float_prop: Union[Unset, float] = 3.14,
+    int_prop: Union[Unset, int] = 7,
+    boolean_prop: Union[Unset, bool] = False,
+    list_prop: Union[Unset, List[AnEnum]] = UNSET,
+    union_prop: Union[Unset, float, str] = "not a float",
+    enum_prop: Union[Unset, AnEnum] = UNSET,
 ) -> Optional[Union[None, HTTPValidationError]]:
     """  """
 
@@ -304,6 +232,6 @@
             boolean_prop=boolean_prop,
             list_prop=list_prop,
             union_prop=union_prop,
-            an_enum=an_enum,
+            enum_prop=enum_prop,
         )
     ).parsed