--- conflicted
+++ resolved
@@ -67,35 +67,10 @@
     if not isinstance(enum_prop, Unset):
         json_enum_prop = enum_prop
 
-<<<<<<< HEAD
     json_model_prop: Union[Unset, Dict[str, Any]] = UNSET
     if not isinstance(model_prop, Unset):
         json_model_prop = model_prop.to_dict()
 
-    params: Dict[str, Any] = {}
-    if not isinstance(string_prop, Unset) and string_prop is not None:
-        params["string_prop"] = string_prop
-    if not isinstance(json_datetime_prop, Unset) and json_datetime_prop is not None:
-        params["datetime_prop"] = json_datetime_prop
-    if not isinstance(json_date_prop, Unset) and json_date_prop is not None:
-        params["date_prop"] = json_date_prop
-    if not isinstance(float_prop, Unset) and float_prop is not None:
-        params["float_prop"] = float_prop
-    if not isinstance(int_prop, Unset) and int_prop is not None:
-        params["int_prop"] = int_prop
-    if not isinstance(boolean_prop, Unset) and boolean_prop is not None:
-        params["boolean_prop"] = boolean_prop
-    if not isinstance(json_list_prop, Unset) and json_list_prop is not None:
-        params["list_prop"] = json_list_prop
-    if not isinstance(json_union_prop, Unset) and json_union_prop is not None:
-        params["union_prop"] = json_union_prop
-    if not isinstance(json_union_prop_with_ref, Unset) and json_union_prop_with_ref is not None:
-        params["union_prop_with_ref"] = json_union_prop_with_ref
-    if not isinstance(json_enum_prop, Unset) and json_enum_prop is not None:
-        params["enum_prop"] = json_enum_prop
-    if not isinstance(json_model_prop, Unset) and json_model_prop is not None:
-        params.update(json_model_prop)
-=======
     params: Dict[str, Any] = {
         "string_prop": string_prop,
         "datetime_prop": json_datetime_prop,
@@ -108,8 +83,9 @@
         "union_prop_with_ref": json_union_prop_with_ref,
         "enum_prop": json_enum_prop,
     }
+    if not isinstance(json_model_prop, Unset):
+        params.update(json_model_prop)
     params = {k: v for k, v in params.items() if v is not UNSET and v is not None}
->>>>>>> b2adc2c9
 
     return {
         "url": url,
