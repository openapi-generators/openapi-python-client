--- conflicted
+++ resolved
@@ -27,12 +27,8 @@
     union_prop: Union[Unset, float, str] = "not a float",
     union_prop_with_ref: Union[AnEnum, Unset, float] = 0.6,
     enum_prop: Union[Unset, AnEnum] = UNSET,
-<<<<<<< HEAD
-    model_prop: Union[Unset, ModelWithUnionProperty] = UNSET,
-=======
-    model_prop: Union[ModelWithUnionProperty, Unset] = UNSET,
-    required_model_prop: ModelWithUnionProperty,
->>>>>>> 661de574
+    model_prop: Union[Unset, ModelWithUnionProperty] = UNSET,
+    required_model_prop: ModelWithUnionProperty,
 ) -> Dict[str, Any]:
     url = "{}/tests/defaults".format(client.base_url)
 
@@ -86,10 +82,6 @@
     json_enum_prop: Union[Unset, str] = UNSET
     if not isinstance(enum_prop, Unset):
         json_enum_prop = enum_prop.value
-
-    json_model_prop: Union[Unset, Dict[str, Any]] = UNSET
-    if not isinstance(model_prop, Unset):
-        json_model_prop = model_prop.to_dict()
 
     json_model_prop: Union[Unset, Dict[str, Any]] = UNSET
     if not isinstance(model_prop, Unset):
@@ -111,7 +103,6 @@
         "union_prop": json_union_prop,
         "union_prop_with_ref": json_union_prop_with_ref,
         "enum_prop": json_enum_prop,
-        "model_prop": json_model_prop,
     }
     if not isinstance(json_model_prop, Unset):
         params.update(json_model_prop)
@@ -164,12 +155,8 @@
     union_prop: Union[Unset, float, str] = "not a float",
     union_prop_with_ref: Union[AnEnum, Unset, float] = 0.6,
     enum_prop: Union[Unset, AnEnum] = UNSET,
-<<<<<<< HEAD
-    model_prop: Union[Unset, ModelWithUnionProperty] = UNSET,
-=======
-    model_prop: Union[ModelWithUnionProperty, Unset] = UNSET,
-    required_model_prop: ModelWithUnionProperty,
->>>>>>> 661de574
+    model_prop: Union[Unset, ModelWithUnionProperty] = UNSET,
+    required_model_prop: ModelWithUnionProperty,
 ) -> Response[Union[None, HTTPValidationError]]:
     kwargs = _get_kwargs(
         client=client,
@@ -187,10 +174,7 @@
         union_prop_with_ref=union_prop_with_ref,
         enum_prop=enum_prop,
         model_prop=model_prop,
-<<<<<<< HEAD
-=======
         required_model_prop=required_model_prop,
->>>>>>> 661de574
     )
 
     response = httpx.post(
@@ -216,12 +200,8 @@
     union_prop: Union[Unset, float, str] = "not a float",
     union_prop_with_ref: Union[AnEnum, Unset, float] = 0.6,
     enum_prop: Union[Unset, AnEnum] = UNSET,
-<<<<<<< HEAD
-    model_prop: Union[Unset, ModelWithUnionProperty] = UNSET,
-=======
-    model_prop: Union[ModelWithUnionProperty, Unset] = UNSET,
-    required_model_prop: ModelWithUnionProperty,
->>>>>>> 661de574
+    model_prop: Union[Unset, ModelWithUnionProperty] = UNSET,
+    required_model_prop: ModelWithUnionProperty,
 ) -> Optional[Union[None, HTTPValidationError]]:
     """  """
 
@@ -241,10 +221,7 @@
         union_prop_with_ref=union_prop_with_ref,
         enum_prop=enum_prop,
         model_prop=model_prop,
-<<<<<<< HEAD
-=======
         required_model_prop=required_model_prop,
->>>>>>> 661de574
     ).parsed
 
 
@@ -264,12 +241,8 @@
     union_prop: Union[Unset, float, str] = "not a float",
     union_prop_with_ref: Union[AnEnum, Unset, float] = 0.6,
     enum_prop: Union[Unset, AnEnum] = UNSET,
-<<<<<<< HEAD
-    model_prop: Union[Unset, ModelWithUnionProperty] = UNSET,
-=======
-    model_prop: Union[ModelWithUnionProperty, Unset] = UNSET,
-    required_model_prop: ModelWithUnionProperty,
->>>>>>> 661de574
+    model_prop: Union[Unset, ModelWithUnionProperty] = UNSET,
+    required_model_prop: ModelWithUnionProperty,
 ) -> Response[Union[None, HTTPValidationError]]:
     kwargs = _get_kwargs(
         client=client,
@@ -287,10 +260,7 @@
         union_prop_with_ref=union_prop_with_ref,
         enum_prop=enum_prop,
         model_prop=model_prop,
-<<<<<<< HEAD
-=======
         required_model_prop=required_model_prop,
->>>>>>> 661de574
     )
 
     async with httpx.AsyncClient() as _client:
@@ -315,12 +285,8 @@
     union_prop: Union[Unset, float, str] = "not a float",
     union_prop_with_ref: Union[AnEnum, Unset, float] = 0.6,
     enum_prop: Union[Unset, AnEnum] = UNSET,
-<<<<<<< HEAD
-    model_prop: Union[Unset, ModelWithUnionProperty] = UNSET,
-=======
-    model_prop: Union[ModelWithUnionProperty, Unset] = UNSET,
-    required_model_prop: ModelWithUnionProperty,
->>>>>>> 661de574
+    model_prop: Union[Unset, ModelWithUnionProperty] = UNSET,
+    required_model_prop: ModelWithUnionProperty,
 ) -> Optional[Union[None, HTTPValidationError]]:
     """  """
 
@@ -341,9 +307,6 @@
             union_prop_with_ref=union_prop_with_ref,
             enum_prop=enum_prop,
             model_prop=model_prop,
-<<<<<<< HEAD
-=======
             required_model_prop=required_model_prop,
->>>>>>> 661de574
         )
     ).parsed