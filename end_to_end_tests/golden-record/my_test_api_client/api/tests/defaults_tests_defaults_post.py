import datetime
from typing import Any, Dict, List, Optional, Union

import httpx
from dateutil.parser import isoparse

from ...client import Client
from ...models.an_enum import AnEnum
from ...models.http_validation_error import HTTPValidationError
from ...models.model_with_union_property import ModelWithUnionProperty
from ...types import UNSET, Response, Unset


def _get_kwargs(
    *,
    client: Client,
    string_prop: Union[Unset, str] = "the default string",
    not_required_not_nullable_datetime_prop: Union[Unset, datetime.datetime] = isoparse("1010-10-10T00:00:00"),
    not_required_nullable_datetime_prop: Union[Unset, None, datetime.datetime] = isoparse("1010-10-10T00:00:00"),
    required_not_nullable_datetime_prop: datetime.datetime = isoparse("1010-10-10T00:00:00"),
    required_nullable_datetime_prop: Optional[datetime.datetime] = isoparse("1010-10-10T00:00:00"),
    date_prop: Union[Unset, datetime.date] = isoparse("1010-10-10").date(),
    float_prop: Union[Unset, float] = 3.14,
    int_prop: Union[Unset, int] = 7,
    boolean_prop: Union[Unset, bool] = False,
    list_prop: Union[Unset, List[AnEnum]] = UNSET,
    union_prop: Union[Unset, float, str] = "not a float",
    union_prop_with_ref: Union[AnEnum, Unset, float] = 0.6,
    enum_prop: Union[Unset, AnEnum] = UNSET,
    model_prop: Union[Unset, ModelWithUnionProperty] = UNSET,
    required_model_prop: ModelWithUnionProperty,
    nullable_model_prop: Union[Unset, None, ModelWithUnionProperty] = UNSET,
    nullable_required_model_prop: Optional[ModelWithUnionProperty],
) -> Dict[str, Any]:
    url = "{}/tests/defaults".format(client.base_url)

    headers: Dict[str, Any] = client.get_headers()
    cookies: Dict[str, Any] = client.get_cookies()

    json_not_required_not_nullable_datetime_prop: Union[Unset, str] = UNSET
    if not isinstance(not_required_not_nullable_datetime_prop, Unset):
        json_not_required_not_nullable_datetime_prop = not_required_not_nullable_datetime_prop.isoformat()

    json_not_required_nullable_datetime_prop: Union[Unset, None, str] = UNSET
    if not isinstance(not_required_nullable_datetime_prop, Unset):
        json_not_required_nullable_datetime_prop = (
            not_required_nullable_datetime_prop.isoformat() if not_required_nullable_datetime_prop else None
        )

    json_required_not_nullable_datetime_prop = required_not_nullable_datetime_prop.isoformat()

    json_required_nullable_datetime_prop = (
        required_nullable_datetime_prop.isoformat() if required_nullable_datetime_prop else None
    )

    json_date_prop: Union[Unset, str] = UNSET
    if not isinstance(date_prop, Unset):
        json_date_prop = date_prop.isoformat()

    json_list_prop: Union[Unset, List[str]] = UNSET
    if not isinstance(list_prop, Unset):
        json_list_prop = []
        for list_prop_item_data in list_prop:
            list_prop_item = list_prop_item_data.value

            json_list_prop.append(list_prop_item)

    json_union_prop: Union[Unset, float, str]
    if isinstance(union_prop, Unset):
        json_union_prop = UNSET
    else:
        json_union_prop = union_prop

    json_union_prop_with_ref: Union[Unset, float, str]
    if isinstance(union_prop_with_ref, Unset):
        json_union_prop_with_ref = UNSET
    elif isinstance(union_prop_with_ref, AnEnum):
        json_union_prop_with_ref = UNSET
        if not isinstance(union_prop_with_ref, Unset):
            json_union_prop_with_ref = union_prop_with_ref.value

    else:
        json_union_prop_with_ref = union_prop_with_ref

    json_enum_prop: Union[Unset, str] = UNSET
    if not isinstance(enum_prop, Unset):
        json_enum_prop = enum_prop.value

    json_model_prop: Union[Unset, Dict[str, Any]] = UNSET
    if not isinstance(model_prop, Unset):
        json_model_prop = model_prop.to_dict()

    json_required_model_prop = required_model_prop.to_dict()

    json_nullable_model_prop: Union[Unset, None, Dict[str, Any]] = UNSET
    if not isinstance(nullable_model_prop, Unset):
        json_nullable_model_prop = nullable_model_prop.to_dict() if nullable_model_prop else None

    json_nullable_required_model_prop = nullable_required_model_prop.to_dict() if nullable_required_model_prop else None

    params: Dict[str, Any] = {
        "string_prop": string_prop,
        "not_required_not_nullable_datetime_prop": json_not_required_not_nullable_datetime_prop,
        "not_required_nullable_datetime_prop": json_not_required_nullable_datetime_prop,
        "required_not_nullable_datetime_prop": json_required_not_nullable_datetime_prop,
        "required_nullable_datetime_prop": json_required_nullable_datetime_prop,
        "date_prop": json_date_prop,
        "float_prop": float_prop,
        "int_prop": int_prop,
        "boolean_prop": boolean_prop,
        "list_prop": json_list_prop,
        "union_prop": json_union_prop,
        "union_prop_with_ref": json_union_prop_with_ref,
        "enum_prop": json_enum_prop,
    }
    if not isinstance(json_model_prop, Unset):
        params.update(json_model_prop)
    params.update(json_required_model_prop)
    if not isinstance(json_nullable_model_prop, Unset) and json_nullable_model_prop is not None:
        params.update(json_nullable_model_prop)
    if json_nullable_required_model_prop is not None:
        params.update(json_nullable_required_model_prop)
    params = {k: v for k, v in params.items() if v is not UNSET and v is not None}

    return {
        "url": url,
        "headers": headers,
        "cookies": cookies,
        "timeout": client.get_timeout(),
        "params": params,
    }


def _parse_response(*, response: httpx.Response) -> Optional[Union[HTTPValidationError, None]]:
    if response.status_code == 200:
        response_200 = None

        return response_200
    if response.status_code == 422:
        response_422 = HTTPValidationError.from_dict(response.json())

        return response_422
    return None


def _build_response(*, response: httpx.Response) -> Response[Union[HTTPValidationError, None]]:
    return Response(
        status_code=response.status_code,
        content=response.content,
        headers=response.headers,
        parsed=_parse_response(response=response),
    )


def sync_detailed(
    *,
    client: Client,
    string_prop: Union[Unset, str] = "the default string",
    not_required_not_nullable_datetime_prop: Union[Unset, datetime.datetime] = isoparse("1010-10-10T00:00:00"),
    not_required_nullable_datetime_prop: Union[Unset, None, datetime.datetime] = isoparse("1010-10-10T00:00:00"),
    required_not_nullable_datetime_prop: datetime.datetime = isoparse("1010-10-10T00:00:00"),
    required_nullable_datetime_prop: Optional[datetime.datetime] = isoparse("1010-10-10T00:00:00"),
    date_prop: Union[Unset, datetime.date] = isoparse("1010-10-10").date(),
    float_prop: Union[Unset, float] = 3.14,
    int_prop: Union[Unset, int] = 7,
    boolean_prop: Union[Unset, bool] = False,
    list_prop: Union[Unset, List[AnEnum]] = UNSET,
    union_prop: Union[Unset, float, str] = "not a float",
    union_prop_with_ref: Union[AnEnum, Unset, float] = 0.6,
    enum_prop: Union[Unset, AnEnum] = UNSET,
    model_prop: Union[Unset, ModelWithUnionProperty] = UNSET,
    required_model_prop: ModelWithUnionProperty,
<<<<<<< HEAD
    nullable_model_prop: Union[ModelWithUnionProperty, None, Unset] = UNSET,
    nullable_required_model_prop: Union[ModelWithUnionProperty, None],
) -> Response[Union[HTTPValidationError, None]]:
=======
    nullable_model_prop: Union[Unset, None, ModelWithUnionProperty] = UNSET,
    nullable_required_model_prop: Optional[ModelWithUnionProperty],
) -> Response[Union[None, HTTPValidationError]]:
>>>>>>> f3aa0b0f
    kwargs = _get_kwargs(
        client=client,
        string_prop=string_prop,
        not_required_not_nullable_datetime_prop=not_required_not_nullable_datetime_prop,
        not_required_nullable_datetime_prop=not_required_nullable_datetime_prop,
        required_not_nullable_datetime_prop=required_not_nullable_datetime_prop,
        required_nullable_datetime_prop=required_nullable_datetime_prop,
        date_prop=date_prop,
        float_prop=float_prop,
        int_prop=int_prop,
        boolean_prop=boolean_prop,
        list_prop=list_prop,
        union_prop=union_prop,
        union_prop_with_ref=union_prop_with_ref,
        enum_prop=enum_prop,
        model_prop=model_prop,
        required_model_prop=required_model_prop,
        nullable_model_prop=nullable_model_prop,
        nullable_required_model_prop=nullable_required_model_prop,
    )

    response = httpx.post(
        **kwargs,
    )

    return _build_response(response=response)


def sync(
    *,
    client: Client,
    string_prop: Union[Unset, str] = "the default string",
    not_required_not_nullable_datetime_prop: Union[Unset, datetime.datetime] = isoparse("1010-10-10T00:00:00"),
    not_required_nullable_datetime_prop: Union[Unset, None, datetime.datetime] = isoparse("1010-10-10T00:00:00"),
    required_not_nullable_datetime_prop: datetime.datetime = isoparse("1010-10-10T00:00:00"),
    required_nullable_datetime_prop: Optional[datetime.datetime] = isoparse("1010-10-10T00:00:00"),
    date_prop: Union[Unset, datetime.date] = isoparse("1010-10-10").date(),
    float_prop: Union[Unset, float] = 3.14,
    int_prop: Union[Unset, int] = 7,
    boolean_prop: Union[Unset, bool] = False,
    list_prop: Union[Unset, List[AnEnum]] = UNSET,
    union_prop: Union[Unset, float, str] = "not a float",
    union_prop_with_ref: Union[AnEnum, Unset, float] = 0.6,
    enum_prop: Union[Unset, AnEnum] = UNSET,
    model_prop: Union[Unset, ModelWithUnionProperty] = UNSET,
    required_model_prop: ModelWithUnionProperty,
<<<<<<< HEAD
    nullable_model_prop: Union[ModelWithUnionProperty, None, Unset] = UNSET,
    nullable_required_model_prop: Union[ModelWithUnionProperty, None],
) -> Optional[Union[HTTPValidationError, None]]:
=======
    nullable_model_prop: Union[Unset, None, ModelWithUnionProperty] = UNSET,
    nullable_required_model_prop: Optional[ModelWithUnionProperty],
) -> Optional[Union[None, HTTPValidationError]]:
>>>>>>> f3aa0b0f
    """  """

    return sync_detailed(
        client=client,
        string_prop=string_prop,
        not_required_not_nullable_datetime_prop=not_required_not_nullable_datetime_prop,
        not_required_nullable_datetime_prop=not_required_nullable_datetime_prop,
        required_not_nullable_datetime_prop=required_not_nullable_datetime_prop,
        required_nullable_datetime_prop=required_nullable_datetime_prop,
        date_prop=date_prop,
        float_prop=float_prop,
        int_prop=int_prop,
        boolean_prop=boolean_prop,
        list_prop=list_prop,
        union_prop=union_prop,
        union_prop_with_ref=union_prop_with_ref,
        enum_prop=enum_prop,
        model_prop=model_prop,
        required_model_prop=required_model_prop,
        nullable_model_prop=nullable_model_prop,
        nullable_required_model_prop=nullable_required_model_prop,
    ).parsed


async def asyncio_detailed(
    *,
    client: Client,
    string_prop: Union[Unset, str] = "the default string",
    not_required_not_nullable_datetime_prop: Union[Unset, datetime.datetime] = isoparse("1010-10-10T00:00:00"),
    not_required_nullable_datetime_prop: Union[Unset, None, datetime.datetime] = isoparse("1010-10-10T00:00:00"),
    required_not_nullable_datetime_prop: datetime.datetime = isoparse("1010-10-10T00:00:00"),
    required_nullable_datetime_prop: Optional[datetime.datetime] = isoparse("1010-10-10T00:00:00"),
    date_prop: Union[Unset, datetime.date] = isoparse("1010-10-10").date(),
    float_prop: Union[Unset, float] = 3.14,
    int_prop: Union[Unset, int] = 7,
    boolean_prop: Union[Unset, bool] = False,
    list_prop: Union[Unset, List[AnEnum]] = UNSET,
    union_prop: Union[Unset, float, str] = "not a float",
    union_prop_with_ref: Union[AnEnum, Unset, float] = 0.6,
    enum_prop: Union[Unset, AnEnum] = UNSET,
    model_prop: Union[Unset, ModelWithUnionProperty] = UNSET,
    required_model_prop: ModelWithUnionProperty,
<<<<<<< HEAD
    nullable_model_prop: Union[ModelWithUnionProperty, None, Unset] = UNSET,
    nullable_required_model_prop: Union[ModelWithUnionProperty, None],
) -> Response[Union[HTTPValidationError, None]]:
=======
    nullable_model_prop: Union[Unset, None, ModelWithUnionProperty] = UNSET,
    nullable_required_model_prop: Optional[ModelWithUnionProperty],
) -> Response[Union[None, HTTPValidationError]]:
>>>>>>> f3aa0b0f
    kwargs = _get_kwargs(
        client=client,
        string_prop=string_prop,
        not_required_not_nullable_datetime_prop=not_required_not_nullable_datetime_prop,
        not_required_nullable_datetime_prop=not_required_nullable_datetime_prop,
        required_not_nullable_datetime_prop=required_not_nullable_datetime_prop,
        required_nullable_datetime_prop=required_nullable_datetime_prop,
        date_prop=date_prop,
        float_prop=float_prop,
        int_prop=int_prop,
        boolean_prop=boolean_prop,
        list_prop=list_prop,
        union_prop=union_prop,
        union_prop_with_ref=union_prop_with_ref,
        enum_prop=enum_prop,
        model_prop=model_prop,
        required_model_prop=required_model_prop,
        nullable_model_prop=nullable_model_prop,
        nullable_required_model_prop=nullable_required_model_prop,
    )

    async with httpx.AsyncClient() as _client:
        response = await _client.post(**kwargs)

    return _build_response(response=response)


async def asyncio(
    *,
    client: Client,
    string_prop: Union[Unset, str] = "the default string",
    not_required_not_nullable_datetime_prop: Union[Unset, datetime.datetime] = isoparse("1010-10-10T00:00:00"),
    not_required_nullable_datetime_prop: Union[Unset, None, datetime.datetime] = isoparse("1010-10-10T00:00:00"),
    required_not_nullable_datetime_prop: datetime.datetime = isoparse("1010-10-10T00:00:00"),
    required_nullable_datetime_prop: Optional[datetime.datetime] = isoparse("1010-10-10T00:00:00"),
    date_prop: Union[Unset, datetime.date] = isoparse("1010-10-10").date(),
    float_prop: Union[Unset, float] = 3.14,
    int_prop: Union[Unset, int] = 7,
    boolean_prop: Union[Unset, bool] = False,
    list_prop: Union[Unset, List[AnEnum]] = UNSET,
    union_prop: Union[Unset, float, str] = "not a float",
    union_prop_with_ref: Union[AnEnum, Unset, float] = 0.6,
    enum_prop: Union[Unset, AnEnum] = UNSET,
    model_prop: Union[Unset, ModelWithUnionProperty] = UNSET,
    required_model_prop: ModelWithUnionProperty,
<<<<<<< HEAD
    nullable_model_prop: Union[ModelWithUnionProperty, None, Unset] = UNSET,
    nullable_required_model_prop: Union[ModelWithUnionProperty, None],
) -> Optional[Union[HTTPValidationError, None]]:
=======
    nullable_model_prop: Union[Unset, None, ModelWithUnionProperty] = UNSET,
    nullable_required_model_prop: Optional[ModelWithUnionProperty],
) -> Optional[Union[None, HTTPValidationError]]:
>>>>>>> f3aa0b0f
    """  """

    return (
        await asyncio_detailed(
            client=client,
            string_prop=string_prop,
            not_required_not_nullable_datetime_prop=not_required_not_nullable_datetime_prop,
            not_required_nullable_datetime_prop=not_required_nullable_datetime_prop,
            required_not_nullable_datetime_prop=required_not_nullable_datetime_prop,
            required_nullable_datetime_prop=required_nullable_datetime_prop,
            date_prop=date_prop,
            float_prop=float_prop,
            int_prop=int_prop,
            boolean_prop=boolean_prop,
            list_prop=list_prop,
            union_prop=union_prop,
            union_prop_with_ref=union_prop_with_ref,
            enum_prop=enum_prop,
            model_prop=model_prop,
            required_model_prop=required_model_prop,
            nullable_model_prop=nullable_model_prop,
            nullable_required_model_prop=nullable_required_model_prop,
        )
    ).parsed<|MERGE_RESOLUTION|>--- conflicted
+++ resolved
@@ -170,15 +170,9 @@
     enum_prop: Union[Unset, AnEnum] = UNSET,
     model_prop: Union[Unset, ModelWithUnionProperty] = UNSET,
     required_model_prop: ModelWithUnionProperty,
-<<<<<<< HEAD
     nullable_model_prop: Union[ModelWithUnionProperty, None, Unset] = UNSET,
     nullable_required_model_prop: Union[ModelWithUnionProperty, None],
 ) -> Response[Union[HTTPValidationError, None]]:
-=======
-    nullable_model_prop: Union[Unset, None, ModelWithUnionProperty] = UNSET,
-    nullable_required_model_prop: Optional[ModelWithUnionProperty],
-) -> Response[Union[None, HTTPValidationError]]:
->>>>>>> f3aa0b0f
     kwargs = _get_kwargs(
         client=client,
         string_prop=string_prop,
@@ -225,15 +219,9 @@
     enum_prop: Union[Unset, AnEnum] = UNSET,
     model_prop: Union[Unset, ModelWithUnionProperty] = UNSET,
     required_model_prop: ModelWithUnionProperty,
-<<<<<<< HEAD
     nullable_model_prop: Union[ModelWithUnionProperty, None, Unset] = UNSET,
     nullable_required_model_prop: Union[ModelWithUnionProperty, None],
 ) -> Optional[Union[HTTPValidationError, None]]:
-=======
-    nullable_model_prop: Union[Unset, None, ModelWithUnionProperty] = UNSET,
-    nullable_required_model_prop: Optional[ModelWithUnionProperty],
-) -> Optional[Union[None, HTTPValidationError]]:
->>>>>>> f3aa0b0f
     """  """
 
     return sync_detailed(
@@ -276,15 +264,9 @@
     enum_prop: Union[Unset, AnEnum] = UNSET,
     model_prop: Union[Unset, ModelWithUnionProperty] = UNSET,
     required_model_prop: ModelWithUnionProperty,
-<<<<<<< HEAD
     nullable_model_prop: Union[ModelWithUnionProperty, None, Unset] = UNSET,
     nullable_required_model_prop: Union[ModelWithUnionProperty, None],
 ) -> Response[Union[HTTPValidationError, None]]:
-=======
-    nullable_model_prop: Union[Unset, None, ModelWithUnionProperty] = UNSET,
-    nullable_required_model_prop: Optional[ModelWithUnionProperty],
-) -> Response[Union[None, HTTPValidationError]]:
->>>>>>> f3aa0b0f
     kwargs = _get_kwargs(
         client=client,
         string_prop=string_prop,
@@ -330,15 +312,9 @@
     enum_prop: Union[Unset, AnEnum] = UNSET,
     model_prop: Union[Unset, ModelWithUnionProperty] = UNSET,
     required_model_prop: ModelWithUnionProperty,
-<<<<<<< HEAD
     nullable_model_prop: Union[ModelWithUnionProperty, None, Unset] = UNSET,
     nullable_required_model_prop: Union[ModelWithUnionProperty, None],
 ) -> Optional[Union[HTTPValidationError, None]]:
-=======
-    nullable_model_prop: Union[Unset, None, ModelWithUnionProperty] = UNSET,
-    nullable_required_model_prop: Optional[ModelWithUnionProperty],
-) -> Optional[Union[None, HTTPValidationError]]:
->>>>>>> f3aa0b0f
     """  """
 
     return (
