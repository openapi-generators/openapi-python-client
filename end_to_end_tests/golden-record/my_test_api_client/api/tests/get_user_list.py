--- conflicted
+++ resolved
@@ -69,13 +69,8 @@
     }
 
 
-<<<<<<< HEAD
 def _parse_response(*, response: httpx.Response) -> Optional[Union[HTTPValidationError, List["AModel"]]]:
-    if response.status_code == 200:
-=======
-def _parse_response(*, response: httpx.Response) -> Optional[Union[HTTPValidationError, List[AModel]]]:
     if response.status_code == HTTPStatus.OK:
->>>>>>> 47e576cc
         response_200 = []
         _response_200 = response.json()
         for response_200_item_data in _response_200:
