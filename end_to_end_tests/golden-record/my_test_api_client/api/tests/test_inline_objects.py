from typing import Any, Dict, Optional

import httpx

from ...client import Client
from ...models.test_inline_objects_json_body import TestInlineObjectsJsonBody
from ...models.test_inline_objects_response_200 import TestInlineObjectsResponse200
from ...types import Response


def _get_kwargs(
    *,
    client: Client,
    json_body: TestInlineObjectsJsonBody,
) -> Dict[str, Any]:
    url = "{}/tests/inline_objects".format(client.base_url)

    headers: Dict[str, Any] = client.get_headers()
    cookies: Dict[str, Any] = client.get_cookies()

    json_json_body = json_body.to_dict()

    return {
        "url": url,
        "headers": headers,
        "cookies": cookies,
        "timeout": client.get_timeout(),
        "json": json_json_body,
    }


def _parse_response(*, response: httpx.Response) -> Optional[TestInlineObjectsResponse200]:
    if response.status_code == 200:
        response_200 = TestInlineObjectsResponse200.from_dict(response.json())

        return response_200
    return None


def _build_response(*, response: httpx.Response) -> Response[TestInlineObjectsResponse200]:
    return Response(
        status_code=response.status_code,
        content=response.content,
        headers=response.headers,
        parsed=_parse_response(response=response),
    )


def sync_detailed(
    *,
    client: Client,
    json_body: TestInlineObjectsJsonBody,
) -> Response[TestInlineObjectsResponse200]:
    kwargs = _get_kwargs(
        client=client,
        json_body=json_body,
    )

    response = httpx.post(
        **kwargs,
    )

    return _build_response(response=response)


def sync(
    *,
    client: Client,
    json_body: TestInlineObjectsJsonBody,
<<<<<<< HEAD
) -> Optional[TestInlineObjectsResponse_200]:
    """ """
=======
) -> Optional[TestInlineObjectsResponse200]:
    """  """
>>>>>>> 85a070aa

    return sync_detailed(
        client=client,
        json_body=json_body,
    ).parsed


async def asyncio_detailed(
    *,
    client: Client,
    json_body: TestInlineObjectsJsonBody,
) -> Response[TestInlineObjectsResponse200]:
    kwargs = _get_kwargs(
        client=client,
        json_body=json_body,
    )

    async with httpx.AsyncClient() as _client:
        response = await _client.post(**kwargs)

    return _build_response(response=response)


async def asyncio(
    *,
    client: Client,
    json_body: TestInlineObjectsJsonBody,
<<<<<<< HEAD
) -> Optional[TestInlineObjectsResponse_200]:
    """ """
=======
) -> Optional[TestInlineObjectsResponse200]:
    """  """
>>>>>>> 85a070aa

    return (
        await asyncio_detailed(
            client=client,
            json_body=json_body,
        )
    ).parsed<|MERGE_RESOLUTION|>--- conflicted
+++ resolved
@@ -67,13 +67,8 @@
     *,
     client: Client,
     json_body: TestInlineObjectsJsonBody,
-<<<<<<< HEAD
-) -> Optional[TestInlineObjectsResponse_200]:
-    """ """
-=======
 ) -> Optional[TestInlineObjectsResponse200]:
     """  """
->>>>>>> 85a070aa
 
     return sync_detailed(
         client=client,
@@ -101,13 +96,8 @@
     *,
     client: Client,
     json_body: TestInlineObjectsJsonBody,
-<<<<<<< HEAD
-) -> Optional[TestInlineObjectsResponse_200]:
-    """ """
-=======
 ) -> Optional[TestInlineObjectsResponse200]:
     """  """
->>>>>>> 85a070aa
 
     return (
         await asyncio_detailed(
