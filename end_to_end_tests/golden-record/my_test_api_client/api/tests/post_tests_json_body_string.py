--- conflicted
+++ resolved
@@ -30,13 +30,8 @@
     }
 
 
-<<<<<<< HEAD
 def _parse_response(*, client: Client, response: httpx.Response) -> Optional[Union[HTTPValidationError, str]]:
-    if response.status_code == 200:
-=======
-def _parse_response(*, response: httpx.Response) -> Optional[Union[HTTPValidationError, str]]:
     if response.status_code == HTTPStatus.OK:
->>>>>>> 99638b11
         response_200 = cast(str, response.json())
         return response_200
     if response.status_code == HTTPStatus.UNPROCESSABLE_ENTITY:
