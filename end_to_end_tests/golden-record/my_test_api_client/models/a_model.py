--- conflicted
+++ resolved
@@ -223,7 +223,6 @@
             except:  # noqa: E722
                 pass
             try:
-                one_of_models_type_1: ModelWithUnionProperty
                 if not isinstance(data, dict):
                     raise TypeError()
                 one_of_models_type_1 = ModelWithUnionProperty.from_dict(data)
@@ -233,12 +232,7 @@
                 pass
             if not True:
                 raise TypeError()
-<<<<<<< HEAD
-            one_of_models_type_2: Any
             one_of_models_type_2 = data
-=======
-            one_of_models_type_1 = ModelWithUnionProperty.from_dict(data)
->>>>>>> 605c246a
 
             return one_of_models_type_2
 
@@ -246,12 +240,8 @@
 
         model = ModelWithUnionProperty.from_dict(d.pop("model"))
 
-<<<<<<< HEAD
         any_value = d.pop("any_value", UNSET)
 
-        an_optional_allof_enum: Union[Unset, AnAllOfEnum] = UNSET
-=======
->>>>>>> 605c246a
         _an_optional_allof_enum = d.pop("an_optional_allof_enum", UNSET)
         an_optional_allof_enum: Union[Unset, AnAllOfEnum]
         if isinstance(_an_optional_allof_enum, Unset):
