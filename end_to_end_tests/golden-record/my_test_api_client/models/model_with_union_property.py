--- conflicted
+++ resolved
@@ -40,46 +40,28 @@
     def from_dict(cls: Type[T], src_dict: Dict[str, Any]) -> T:
         d = src_dict.copy()
 
-<<<<<<< HEAD
         def _parse_a_property(data: object) -> Union[AnEnum, AnIntEnum, Unset]:
-            a_property: Union[AnEnum, AnIntEnum, Unset]
             if isinstance(data, Unset):
                 return data
             try:
+                a_property_item0: Union[Unset, AnEnum]
                 if not isinstance(data, str):
                     raise TypeError()
-                a_property = UNSET
-                _a_property = data
-                if not isinstance(_a_property, Unset):
-                    a_property = AnEnum(_a_property)
-=======
-        def _parse_a_property(data: Any) -> Union[Unset, AnEnum, AnIntEnum]:
-            data = None if isinstance(data, Unset) else data
-            try:
-                a_property_item0: Union[Unset, AnEnum]
                 a_property_item0 = UNSET
                 _a_property_item0 = data
                 if not isinstance(_a_property_item0, Unset):
                     a_property_item0 = AnEnum(_a_property_item0)
->>>>>>> da1d970a
 
                 return a_property_item0
             except:  # noqa: E722
                 pass
-<<<<<<< HEAD
             if not isinstance(data, int):
                 raise TypeError()
-            a_property = UNSET
-            _a_property = data
-            if not isinstance(_a_property, Unset):
-                a_property = AnIntEnum(_a_property)
-=======
             a_property_item1: Union[Unset, AnIntEnum]
             a_property_item1 = UNSET
             _a_property_item1 = data
             if not isinstance(_a_property_item1, Unset):
                 a_property_item1 = AnIntEnum(_a_property_item1)
->>>>>>> da1d970a
 
             return a_property_item1
 
