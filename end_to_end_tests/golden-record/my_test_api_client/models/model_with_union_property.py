from typing import Any, Dict, Type, TypeVar, Union

import attr

from ..models.an_enum import AnEnum
from ..models.an_int_enum import AnIntEnum
from ..types import UNSET, Unset

T = TypeVar("T", bound="ModelWithUnionProperty")


@attr.s(auto_attribs=True)
class ModelWithUnionProperty:
    """  """

    a_property: Union[Unset, AnEnum, AnIntEnum] = UNSET

    def to_dict(self) -> Dict[str, Any]:
        a_property: Union[Unset, AnEnum, AnIntEnum]
        if isinstance(self.a_property, Unset):
            a_property = UNSET
        elif isinstance(self.a_property, AnEnum):
            a_property = UNSET
            if not isinstance(self.a_property, Unset):
                a_property = self.a_property

        else:
            a_property = UNSET
            if not isinstance(self.a_property, Unset):
                a_property = self.a_property

        field_dict: Dict[str, Any] = {}
        field_dict.update({})
        if a_property is not UNSET:
            field_dict["a_property"] = a_property

        return field_dict

    @classmethod
    def from_dict(cls: Type[T], src_dict: Dict[str, Any]) -> T:
        d = src_dict.copy()

        def _parse_a_property(data: Any) -> Union[Unset, AnEnum, AnIntEnum]:
            data = None if isinstance(data, Unset) else data
            try:
<<<<<<< HEAD
                a_property_item0: Union[Unset, AnEnum]
                a_property_item0 = UNSET
                _a_property_item0 = data
                if _a_property_item0 is not None and _a_property_item0 is not UNSET:
                    a_property_item0 = AnEnum(_a_property_item0)
=======
                a_property = UNSET
                _a_property = data
                if not isinstance(_a_property, Unset):
                    a_property = AnEnum(_a_property)
>>>>>>> 661de574

                return a_property_item0
            except:  # noqa: E722
                pass
<<<<<<< HEAD
            a_property_item1: Union[Unset, AnIntEnum]
            a_property_item1 = UNSET
            _a_property_item1 = data
            if _a_property_item1 is not None and _a_property_item1 is not UNSET:
                a_property_item1 = AnIntEnum(_a_property_item1)
=======
            a_property = UNSET
            _a_property = data
            if not isinstance(_a_property, Unset):
                a_property = AnIntEnum(_a_property)
>>>>>>> 661de574

            return a_property_item1

        a_property = _parse_a_property(d.pop("a_property", UNSET))

        model_with_union_property = cls(
            a_property=a_property,
        )

        return model_with_union_property<|MERGE_RESOLUTION|>--- conflicted
+++ resolved
@@ -43,34 +43,20 @@
         def _parse_a_property(data: Any) -> Union[Unset, AnEnum, AnIntEnum]:
             data = None if isinstance(data, Unset) else data
             try:
-<<<<<<< HEAD
                 a_property_item0: Union[Unset, AnEnum]
                 a_property_item0 = UNSET
                 _a_property_item0 = data
-                if _a_property_item0 is not None and _a_property_item0 is not UNSET:
+                if not isinstance(_a_property_item0, Unset):
                     a_property_item0 = AnEnum(_a_property_item0)
-=======
-                a_property = UNSET
-                _a_property = data
-                if not isinstance(_a_property, Unset):
-                    a_property = AnEnum(_a_property)
->>>>>>> 661de574
 
                 return a_property_item0
             except:  # noqa: E722
                 pass
-<<<<<<< HEAD
             a_property_item1: Union[Unset, AnIntEnum]
             a_property_item1 = UNSET
             _a_property_item1 = data
-            if _a_property_item1 is not None and _a_property_item1 is not UNSET:
+            if not isinstance(_a_property_item1, Unset):
                 a_property_item1 = AnIntEnum(_a_property_item1)
-=======
-            a_property = UNSET
-            _a_property = data
-            if not isinstance(_a_property, Unset):
-                a_property = AnIntEnum(_a_property)
->>>>>>> 661de574
 
             return a_property_item1
 
