from typing import Any, Dict, Type, TypeVar, Union

import attr

from ..types import UNSET, Unset

T = TypeVar("T", bound="TestInlineObjectsResponse200")


@attr.s(auto_attribs=True)
<<<<<<< HEAD
class TestInlineObjectsResponse_200:
    """ """
=======
class TestInlineObjectsResponse200:
    """  """
>>>>>>> 85a070aa

    a_property: Union[Unset, str] = UNSET

    def to_dict(self) -> Dict[str, Any]:
        a_property = self.a_property

        field_dict: Dict[str, Any] = {}
        field_dict.update({})
        if a_property is not UNSET:
            field_dict["a_property"] = a_property

        return field_dict

    @classmethod
    def from_dict(cls: Type[T], src_dict: Dict[str, Any]) -> T:
        d = src_dict.copy()
        a_property = d.pop("a_property", UNSET)

        test_inline_objects_response_200 = cls(
            a_property=a_property,
        )

        return test_inline_objects_response_200<|MERGE_RESOLUTION|>--- conflicted
+++ resolved
@@ -8,13 +8,8 @@
 
 
 @attr.s(auto_attribs=True)
-<<<<<<< HEAD
-class TestInlineObjectsResponse_200:
-    """ """
-=======
 class TestInlineObjectsResponse200:
     """  """
->>>>>>> 85a070aa
 
     a_property: Union[Unset, str] = UNSET
 
