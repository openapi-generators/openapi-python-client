[tool.poetry]
name = "openapi-python-client"
version = "0.6.0"
description = "Generate modern Python clients from OpenAPI"
repository = "https://github.com/triaxtec/openapi-python-client"
license = "MIT"
keywords=["OpenAPI", "Client", "Generator"]
authors = ["Dylan Anthony <danthony@triaxtec.com>"]
classifiers = [
    "Development Status :: 3 - Alpha",
    "Intended Audience :: Developers",
    "Topic :: Software Development :: Code Generators",
    "Typing :: Typed",
]
readme = "README.md"
packages = [
    {include = "openapi_python_client"},
]
include = ["CHANGELOG.md", "openapi_python_client/py.typed"]

[tool.poetry.dependencies]
python = "^3.6"
jinja2 = "^2.11.1"
stringcase = "^1.2.0"
typer = "^0.3"
colorama = {version = "^0.4.3", markers = "sys_platform == 'win32'"}
shellingham = "^1.3.2"
httpx = ">=0.13,<0.15"
<<<<<<< HEAD
black = "^19.10b0"
isort = "^4.3.21"
=======
black = ">=20.8b1"
isort = "^5.0.5"
>>>>>>> 5df5860e
pyyaml = "^5.3.1"
importlib_metadata = {version = "^1.6.0", python = "<3.8"}
pydantic = "^1.6.1"
attrs = "^20.1.0"
python-dateutil = "^2.8.1"

[tool.poetry.scripts]
openapi-python-client = "openapi_python_client.cli:app"

[tool.poetry.dev-dependencies]
pytest = "*"
pytest-mock = "*"
mypy = "*"
taskipy = "*"
safety = "*"
pytest-cov = "*"
fastapi = "*"
python-multipart = "*"
flake8 = "*"

[tool.taskipy.tasks]
check = """
isort .\
 && black .\
 && flake8 openapi_python_client\
 && safety check --bare\
 && mypy openapi_python_client\
 && pytest --cov openapi_python_client tests\
"""
openapi = "python -m end_to_end_tests.fastapi_app"
gr = "python -m end_to_end_tests.regen_golden_record"
e2e = "pytest openapi_python_client end_to_end_tests"
ogre = """
task openapi\
&& task gr\
&& task e2e\
"""

[tool.black]
line-length = 120
target_version = ['py36']
exclude = '''
(
  /(
    | \.git
    | \.venv
    | \.mypy_cache
    | openapi_python_client/templates
    | tests/test_templates
  )/
)
'''

[tool.isort]
line_length = 120
profile = "black"
skip = [".venv", "tests/test_templates"]

[tool.coverage.run]
omit = ["openapi_python_client/templates/*"]

[build-system]
requires = ["poetry>=1.0"]
build-backend = "poetry.masonry.api"<|MERGE_RESOLUTION|>--- conflicted
+++ resolved
@@ -26,13 +26,8 @@
 colorama = {version = "^0.4.3", markers = "sys_platform == 'win32'"}
 shellingham = "^1.3.2"
 httpx = ">=0.13,<0.15"
-<<<<<<< HEAD
 black = "^19.10b0"
 isort = "^4.3.21"
-=======
-black = ">=20.8b1"
-isort = "^5.0.5"
->>>>>>> 5df5860e
 pyyaml = "^5.3.1"
 importlib_metadata = {version = "^1.6.0", python = "<3.8"}
 pydantic = "^1.6.1"
