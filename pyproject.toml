[tool.poetry]
name = "openapi-python-client"
<<<<<<< HEAD
version = "0.11.2"
=======
version = "0.11.3"
>>>>>>> 82a9ad6d
description = "Generate modern Python clients from OpenAPI"
repository = "https://github.com/triaxtec/openapi-python-client"
license = "MIT"
keywords=["OpenAPI", "Client", "Generator"]
authors = ["Dylan Anthony <danthony@triaxtec.com>"]
classifiers = [
    "Development Status :: 3 - Alpha",
    "Intended Audience :: Developers",
    "Topic :: Software Development :: Code Generators",
    "Typing :: Typed",
]
readme = "README.md"
packages = [
    {include = "openapi_python_client"},
]
include = ["CHANGELOG.md", "openapi_python_client/py.typed"]

[tool.poetry.dependencies]
python = "^3.7"
jinja2 = "^3.0.0"
typer = "^0.4"
colorama = {version = "^0.4.3", markers = "sys_platform == 'win32'"}
shellingham = "^1.3.2"
black = "*"
isort = "^5.0.5"
importlib_metadata = {version = ">2,<5", python = "<3.8"}
pydantic = "^1.6.1"
attrs = ">=21.3.0"
python-dateutil = "^2.8.1"
httpx = ">=0.15.4,<0.24.0"
autoflake = "^1.4"
typing-extensions = { version = "*", python = "<3.8" }
PyYAML = "^6.0"

[tool.poetry.scripts]
openapi-python-client = "openapi_python_client.cli:app"

[tool.poetry.dev-dependencies]
pytest = "*"
pytest-mock = "*"
mypy = "*"
taskipy = "*"
safety = "*"
pytest-cov = "*"
python-multipart = "*"
types-PyYAML = "^6.0.3"
types-certifi = "^2020.0.0"
types-python-dateutil = "^2.0.0"
pylint = "^2.9.6"

[tool.taskipy.tasks]
check = """
isort .\
 && black .\
 && poetry export -f requirements.txt | poetry run safety check --bare --stdin\
 && mypy openapi_python_client\
 && pylint openapi_python_client\
 && TASKIPY=true pytest --cov openapi_python_client tests --cov-report=term-missing --basetemp=tests/tmp\
 && rm -r tests/tmp\
"""
regen = """
task regen_e2e\
&& task regen_integration\
"""
e2e = "pytest openapi_python_client end_to_end_tests/test_end_to_end.py"
re = """
task regen\
&& task e2e\
"""
regen_e2e = "python -m end_to_end_tests.regen_golden_record"
regen_integration = """
openapi-python-client update --url https://raw.githubusercontent.com/openapi-generators/openapi-test-server/main/openapi.json --config integration-tests-config.yaml\
&& mypy integration-tests --strict
"""

[tool.black]
line-length = 120
target_version = ['py37', 'py38', 'py39']
exclude = '''
(
  /(
    | \.git
    | \.venv
    | env
    | \.mypy_cache
    | openapi_python_client/templates
    | tests/test_templates
    | end_to_end_tests/test_custom_templates
    | end_to_end_tests/golden-record-custom
  )/
)
'''

[tool.isort]
line_length = 120
profile = "black"
skip = [".venv", "tests/test_templates", "integration-tests", "env"]

[tool.coverage.run]
omit = ["openapi_python_client/templates/*"]

[tool.pylint.format]
max-line-length = 120

[tool.pylint.messages_control]
disable = [
    # DRY < MOIST
    "duplicate-code",
    # Sometimes necessary to prevent cycles
    "import-outside-toplevel",
    # Modules are mostly used for organization here, there is no lib API
    "missing-module-docstring",
    # Organization is important, even when just separating classes
    "too-few-public-methods",
    # Disable any type-checking, that's what mypy is for
    "no-member",
    "no-name-in-module",
    "import-error",
    # False positives
    "cyclic-import",
]

[tool.mypy]
plugins = ["pydantic.mypy"]
disallow_any_generics = true
disallow_untyped_defs = true
warn_redundant_casts = true
strict_equality = true

[[tool.mypy.overrides]]
module = [
    "importlib_metadata",
    "typer",
]
ignore_missing_imports = true

[tool.pytest.ini_options]
junit_family = "xunit2"

[build-system]
requires = ["poetry-core>=1.0.0"]
build-backend = "poetry.core.masonry.api"<|MERGE_RESOLUTION|>--- conflicted
+++ resolved
@@ -1,10 +1,6 @@
 [tool.poetry]
 name = "openapi-python-client"
-<<<<<<< HEAD
-version = "0.11.2"
-=======
 version = "0.11.3"
->>>>>>> 82a9ad6d
 description = "Generate modern Python clients from OpenAPI"
 repository = "https://github.com/triaxtec/openapi-python-client"
 license = "MIT"
