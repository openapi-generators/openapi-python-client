--- conflicted
+++ resolved
@@ -5,7 +5,6 @@
 The format is based on [Keep a Changelog](https://keepachangelog.com/en/1.0.0/),
 and this project adheres to [Semantic Versioning](https://semver.org/spec/v2.0.0.html).
 
-<<<<<<< HEAD
 
 ## Unreleased
 ### Additions
@@ -16,10 +15,7 @@
   - `none` will not create a project folder at all, only the inner package folder (which won't be inner anymore)
 
 
-## 0.7.3 - Unreleased
-=======
 ## 0.7.3 - 2020-12-21
->>>>>>> caecb034
 ### Fixes
 - Spacing and extra returns for Union types of `additionalProperties` (#266 & #268). Thanks @joshzana & @packyg!
 - Title of inline schemas will no longer be missing characters (#271 & #274). Thanks @kalzoo!
