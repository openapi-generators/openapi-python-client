# Changelog
All notable changes to this project will be documented in this file.

The format is based on [Keep a Changelog](https://keepachangelog.com/en/1.0.0/),
and this project adheres to [Semantic Versioning](https://semver.org/spec/v2.0.0.html).


## 0.5.4 - Unreleased
### Additions
- Added support for octet-stream content type (#116)
<<<<<<< HEAD
- Support for [nullable](https://swagger.io/docs/specification/data-models/data-types/#null) (#99)

=======
- Union properties defined using oneOf (#98)
>>>>>>> cc8d6fa7

## 0.5.3 - 2020-08-13
### Security
- All values that become file/directory names are sanitized to address path traversal vulnerabilities (CVE-2020-15141)
- All values that get placed into python files (everything from enum names, to endpoint descriptions, to default values) are validated and/or saniziatied to address arbitrary code execution vulnerabilities (CVE-2020-15142)

### Changes
- Due to security concerns/implementation complexities, default values are temporarily unsupported for any `RefProperty` that doesn't refer to an enum.
- Defaults for properties must now be valid values for their respective type (e.g. "example string" is an invalid default for an `integer` type property, and the function for an endpoint using it would fail to generate and be skipped). 

### Additions
- Added support for header parameters (#117)

### Fixes
- JSON bodies will now be assigned correctly in generated clients(#139 & #147). Thanks @pawamoy!


## 0.5.2 - 2020-08-06
### Additions
- Added `project_name_override` and `package_name_override` config options to override the name of the generated project/package (#123)
- The generated library's version is now the same as the OpenAPI doc's version (#134)


## 0.5.1 - 2020-08-05
### Fixes
- Relative paths are now allowed in securitySchemes/OAuthFlow/tokenUrl (#130).
- Schema validation errors will no longer print a stack trace (#131).
- Invalid YAML/URL will no longer print stack trace (#128)


## 0.5.0 - 2020-08-05
### Changes
- When encountering a problem, the generator will now differentiate between warnings (things it was able to skip past)
    and errors (things which halt generation altogether).

### Additions
- The generator can now handle many more errors gracefully, skipping the things it can't generate and continuing
    with the pieces it can.
- Support for Enums declared in "components/schemas" and references to them (#102).
- Generated clients can now be installed via pip (#120).
- Support for YAML OpenAPI documents (#111)
    
### Internal Changes
- Switched OpenAPI document parsing to use Pydantic based on a vendored version of 
    [openapi-schema-pydantic](https://github.com/kuimono/openapi-schema-pydantic/) (#103).
- Tests can now be run on Windows.


## 0.4.2 - 2020-06-13
### Additions
- Support for responses with no content (#63 & #66). Thanks @acgray!
- Support for custom string formats (#64 & #65). Thanks @acgray!


## 0.4.1 - 2020-06-02
### Additions
- Support for Python 3.7 (#58)


## 0.4.0 - 2020-05-30
### Breaking Changes
- Classes generated to be included within lists will now be named like <ListName>Item. For example, if a property 
    named "statuses" is an array of enum values, previously the `Enum` class declared would be called "Statuses". Now it 
    will be called "StatusesItem". If a "title" attribute was used in the OpenAPI document, that should still be respected
    and used instead of the generated name. You can restore previous names by adding "StatusesItem" to the `class_overrides`
    section of a config file.
- Clients now require httpx ^0.13.0 (up from ^0.12.1). See [httpx release notes](https://github.com/encode/httpx/releases/tag/0.13.0)
    for details.

### Additions
- Support for binary format strings (file payloads)
- Support for multipart/form bodies
- Support for any supported property within a list (array), including other lists.
- Support for Union types ("anyOf" in OpenAPI document)
- Support for more basic response types (integer, number, boolean)
- Support for duplicate enums. Instead of erroring, enums with the same name (title) but differing values 
    will have a number appended to the end. So if you have two conflicting enums named `MyEnum`, one of them
    will now be named `MyEnum1`. Note that the order in which these are processed and therefore named is entirely
    dependent on the order they are read from the OpenAPI document, so changes to the document could result 
    in swapping the names of conflicting Enums.

### Changes
- The way most imports are handled was changed which *should* lead to fewer unused imports in generated files.
- Better error messages
    - Most error messages will contain some useful information about why it failed instead of a stack trace
    - Client will still be generated if there are recoverable errors, excluding endpoints that had those errors
- Output from isort and black when generating will now be suppressed

### Fixes
- Defaults within models dataclasses for `Dict` or `List` properties will now be properly declared as a 
    `field` with the `default_factory` parameter to prevent errors related to mutable defaults.

## 0.3.0 - 2020-04-25
### Additions
- Link to the GitHub repository from PyPI (#26). Thanks @theY4Kman!
- Support for date properties (#30, #37). Thanks @acgray!
- Allow naming schemas by property name and Enums by title (#21, #31, #38). Thanks @acgray!

### Fixes
- Fixed some typing issues in generated clients and incorporate mypy into end to end tests (#32). Thanks @acgray!
- Properly handle camelCase endpoint names and properties (#29, #36). Thanks @acgray!

## 0.2.1 - 2020-03-22
### Fixes
- Fixed import of errors.py in generated api modules

### Additions
- Support for lists of Enums
- Add config for black to generated pyproject.toml

## 0.2.0 - 2020-03-22
### Changes
- Update Typer dependency to 0.1.0 and remove click-completion dependency (#19)
- Switched to httpx from requests for both this tool and generated clients (#15)

### Additions
- `--version` option to print the version of openapi-python-client and exit
- `--config` option for passing a config.yml file to override generated class names (#9)
- Generated clients will now have some basic Poetry usage in their README.md (#13)
- Generated clients will now have an async_api module for async versions of every function in the api module (#16)
- Generated clients will be auto-formatted with isort and black (#12)
- Generated clients will have a .gitignore covering some basics (#14)
- A number of additions to the README including recommending pipx (#20)

## 0.1.2 - 2020-03-16
- Improve handling of optional properties in generated `to_dict` function for models
- Add PEP 561 marker file (py.typed) to generated packages

## 0.1.1 - 2020-03-06
- Fix mypy issue in generated models `from_dict` with datetime or reference properties
- Generated clients now raise an `ApiResponseError` if they receive a response that was not declared
- Stop including optional query parameters when value is set to None
- Added an `update` command to update a previously generated client
- Added click-completion for installable tab completion in most shells

## 0.1.0 - 2020-02-28
- Initial Release<|MERGE_RESOLUTION|>--- conflicted
+++ resolved
@@ -8,12 +8,9 @@
 ## 0.5.4 - Unreleased
 ### Additions
 - Added support for octet-stream content type (#116)
-<<<<<<< HEAD
 - Support for [nullable](https://swagger.io/docs/specification/data-models/data-types/#null) (#99)
+- Union properties defined using oneOf (#98)
 
-=======
-- Union properties defined using oneOf (#98)
->>>>>>> cc8d6fa7
 
 ## 0.5.3 - 2020-08-13
 ### Security
