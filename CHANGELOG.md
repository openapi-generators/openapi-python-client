--- conflicted
+++ resolved
@@ -32,12 +32,9 @@
 
 - Parser will softly ignore value error during schema responses' status code convertion from string to integer (not a number). Errors will be reported to the end user and parsing will continue to proceed (#327).
 - The generated `from_dict` and `to_dict` methods of models will now properly handle `nullable` and `not required` properties that are themselves generated models (#315). Thanks @forest-benchling!
-<<<<<<< HEAD
 - Fixed a typo in the async example in generated README.md files (#337). Thanks @synchronizing!
-=======
 - Fix deserialization of `None` and `Unset` properties for all types by unifying the checks (#334). Thanks @forest-benchling!
 - If duplicate model names are detected during generation, you'll now get an error message instead of broken code (#336). Thanks @forest-benchling!
->>>>>>> 968d6142
 
 ## 0.7.3 - 2020-12-21
 
