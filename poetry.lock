[[package]]
name = "anyio"
version = "3.3.0"
description = "High level compatibility layer for multiple asynchronous event loop implementations"
category = "main"
optional = false
python-versions = ">=3.6.2"

[package.dependencies]
idna = ">=2.8"
sniffio = ">=1.1"
typing-extensions = {version = "*", markers = "python_version < \"3.8\""}

[package.extras]
doc = ["sphinx-rtd-theme", "sphinx-autodoc-typehints (>=1.2.0)"]
test = ["coverage[toml] (>=4.5)", "hypothesis (>=4.0)", "pytest (>=6.0)", "pytest-mock (>=3.6.1)", "trustme", "uvloop (<0.15)", "mock (>=4)", "uvloop (>=0.15)"]
trio = ["trio (>=0.16)"]

[[package]]
name = "appdirs"
version = "1.4.4"
description = "A small Python module for determining appropriate platform-specific dirs, e.g. a \"user data dir\"."
category = "main"
optional = false
python-versions = "*"

[[package]]
name = "astroid"
version = "2.7.2"
description = "An abstract syntax tree for Python with inference support."
category = "dev"
optional = false
python-versions = "~=3.6"

[package.dependencies]
lazy-object-proxy = ">=1.4.0"
typed-ast = {version = ">=1.4.0,<1.5", markers = "implementation_name == \"cpython\" and python_version < \"3.8\""}
typing-extensions = {version = ">=3.7.4", markers = "python_version < \"3.8\""}
wrapt = ">=1.11,<1.13"

[[package]]
name = "atomicwrites"
version = "1.4.0"
description = "Atomic file writes."
category = "dev"
optional = false
python-versions = ">=2.7, !=3.0.*, !=3.1.*, !=3.2.*, !=3.3.*"

[[package]]
name = "attrs"
version = "21.4.0"
description = "Classes Without Boilerplate"
category = "main"
optional = false
python-versions = ">=2.7, !=3.0.*, !=3.1.*, !=3.2.*, !=3.3.*, !=3.4.*"

[package.extras]
dev = ["coverage[toml] (>=5.0.2)", "hypothesis", "pympler", "pytest (>=4.3.0)", "six", "mypy", "pytest-mypy-plugins", "zope.interface", "furo", "sphinx", "sphinx-notfound-page", "pre-commit", "cloudpickle"]
docs = ["furo", "sphinx", "zope.interface", "sphinx-notfound-page"]
tests = ["coverage[toml] (>=5.0.2)", "hypothesis", "pympler", "pytest (>=4.3.0)", "six", "mypy", "pytest-mypy-plugins", "zope.interface", "cloudpickle"]
tests_no_zope = ["coverage[toml] (>=5.0.2)", "hypothesis", "pympler", "pytest (>=4.3.0)", "six", "mypy", "pytest-mypy-plugins", "cloudpickle"]

[[package]]
name = "autoflake"
version = "1.4"
description = "Removes unused imports and unused variables"
category = "main"
optional = false
python-versions = "*"

[package.dependencies]
pyflakes = ">=1.1.0"

[[package]]
name = "black"
version = "21.7b0"
description = "The uncompromising code formatter."
category = "main"
optional = false
python-versions = ">=3.6.2"

[package.dependencies]
appdirs = "*"
click = ">=7.1.2"
mypy-extensions = ">=0.4.3"
pathspec = ">=0.8.1,<1"
regex = ">=2020.1.8"
tomli = ">=0.2.6,<2.0.0"
typed-ast = {version = ">=1.4.2", markers = "python_version < \"3.8\""}
typing-extensions = {version = ">=3.7.4", markers = "python_version < \"3.8\""}

[package.extras]
colorama = ["colorama (>=0.4.3)"]
d = ["aiohttp (>=3.6.0)", "aiohttp-cors (>=0.4.0)"]
python2 = ["typed-ast (>=1.4.2)"]
uvloop = ["uvloop (>=0.15.2)"]

[[package]]
name = "certifi"
version = "2021.5.30"
description = "Python package for providing Mozilla's CA Bundle."
category = "main"
optional = false
python-versions = "*"

[[package]]
name = "charset-normalizer"
version = "2.0.4"
description = "The Real First Universal Charset Detector. Open, modern and actively maintained alternative to Chardet."
category = "main"
optional = false
python-versions = ">=3.5.0"

[package.extras]
unicode_backport = ["unicodedata2"]

[[package]]
name = "click"
version = "8.0.3"
description = "Composable command line interface toolkit"
category = "main"
optional = false
python-versions = ">=3.6"

[package.dependencies]
colorama = {version = "*", markers = "platform_system == \"Windows\""}
importlib-metadata = {version = "*", markers = "python_version < \"3.8\""}

[[package]]
name = "colorama"
version = "0.4.4"
description = "Cross-platform colored terminal text."
category = "main"
optional = false
python-versions = ">=2.7, !=3.0.*, !=3.1.*, !=3.2.*, !=3.3.*, !=3.4.*"

[[package]]
name = "coverage"
version = "5.5"
description = "Code coverage measurement for Python"
category = "dev"
optional = false
python-versions = ">=2.7, !=3.0.*, !=3.1.*, !=3.2.*, !=3.3.*, !=3.4.*, <4"

[package.extras]
toml = ["toml"]

[[package]]
name = "dparse"
version = "0.5.1"
description = "A parser for Python dependency files"
category = "dev"
optional = false
python-versions = ">=3.5"

[package.dependencies]
packaging = "*"
pyyaml = "*"
toml = "*"

[package.extras]
pipenv = ["pipenv"]

[[package]]
name = "flake8"
version = "3.9.2"
description = "the modular source code checker: pep8 pyflakes and co"
category = "dev"
optional = false
python-versions = "!=3.0.*,!=3.1.*,!=3.2.*,!=3.3.*,!=3.4.*,>=2.7"

[package.dependencies]
importlib-metadata = {version = "*", markers = "python_version < \"3.8\""}
mccabe = ">=0.6.0,<0.7.0"
pycodestyle = ">=2.7.0,<2.8.0"
pyflakes = ">=2.3.0,<2.4.0"

[[package]]
name = "h11"
version = "0.12.0"
description = "A pure-Python, bring-your-own-I/O implementation of HTTP/1.1"
category = "main"
optional = false
python-versions = ">=3.6"

[[package]]
name = "httpcore"
version = "0.14.5"
description = "A minimal low-level HTTP client."
category = "main"
optional = false
python-versions = ">=3.6"

[package.dependencies]
anyio = ">=3.0.0,<4.0.0"
certifi = "*"
h11 = ">=0.11,<0.13"
sniffio = ">=1.0.0,<2.0.0"

[package.extras]
http2 = ["h2 (>=3,<5)"]
socks = ["socksio (>=1.0.0,<2.0.0)"]

[[package]]
name = "httpx"
version = "0.22.0"
description = "The next generation HTTP client."
category = "main"
optional = false
python-versions = ">=3.6"

[package.dependencies]
certifi = "*"
charset-normalizer = "*"
httpcore = ">=0.14.5,<0.15.0"
rfc3986 = {version = ">=1.3,<2", extras = ["idna2008"]}
sniffio = "*"

[package.extras]
brotli = ["brotlicffi", "brotli"]
cli = ["click (>=8.0.0,<9.0.0)", "rich (>=10.0.0,<11.0.0)", "pygments (>=2.0.0,<3.0.0)"]
http2 = ["h2 (>=3,<5)"]
socks = ["socksio (>=1.0.0,<2.0.0)"]

[[package]]
name = "idna"
version = "3.2"
description = "Internationalized Domain Names in Applications (IDNA)"
category = "main"
optional = false
python-versions = ">=3.5"

[[package]]
name = "importlib-metadata"
version = "4.6.4"
description = "Read metadata from Python packages"
category = "main"
optional = false
python-versions = ">=3.6"

[package.dependencies]
typing-extensions = {version = ">=3.6.4", markers = "python_version < \"3.8\""}
zipp = ">=0.5"

[package.extras]
docs = ["sphinx", "jaraco.packaging (>=8.2)", "rst.linker (>=1.9)"]
perf = ["ipython"]
testing = ["pytest (>=4.6)", "pytest-checkdocs (>=2.4)", "pytest-flake8", "pytest-cov", "pytest-enabler (>=1.0.1)", "packaging", "pep517", "pyfakefs", "flufl.flake8", "pytest-perf (>=0.9.2)", "pytest-black (>=0.3.7)", "pytest-mypy", "importlib-resources (>=1.3)"]

[[package]]
name = "iniconfig"
version = "1.1.1"
description = "iniconfig: brain-dead simple config-ini parsing"
category = "dev"
optional = false
python-versions = "*"

[[package]]
name = "isort"
version = "5.9.3"
description = "A Python utility / library to sort Python imports."
category = "main"
optional = false
python-versions = ">=3.6.1,<4.0"

[package.extras]
pipfile_deprecated_finder = ["pipreqs", "requirementslib"]
requirements_deprecated_finder = ["pipreqs", "pip-api"]
colors = ["colorama (>=0.4.3,<0.5.0)"]
plugins = ["setuptools"]

[[package]]
name = "jinja2"
version = "3.0.1"
description = "A very fast and expressive template engine."
category = "main"
optional = false
python-versions = ">=3.6"

[package.dependencies]
MarkupSafe = ">=2.0"

[package.extras]
i18n = ["Babel (>=2.7)"]

[[package]]
name = "lazy-object-proxy"
version = "1.6.0"
description = "A fast and thorough lazy object proxy."
category = "dev"
optional = false
python-versions = ">=2.7, !=3.0.*, !=3.1.*, !=3.2.*, !=3.3.*, !=3.4.*, !=3.5.*"

[[package]]
name = "markupsafe"
version = "2.0.1"
description = "Safely add untrusted strings to HTML/XML markup."
category = "main"
optional = false
python-versions = ">=3.6"

[[package]]
name = "mccabe"
version = "0.6.1"
description = "McCabe checker, plugin for flake8"
category = "dev"
optional = false
python-versions = "*"

[[package]]
name = "mslex"
version = "0.3.0"
description = "shlex for windows"
category = "dev"
optional = false
python-versions = ">=3.5"

[[package]]
name = "mypy"
version = "0.910"
description = "Optional static typing for Python"
category = "dev"
optional = false
python-versions = ">=3.5"

[package.dependencies]
mypy-extensions = ">=0.4.3,<0.5.0"
toml = "*"
typed-ast = {version = ">=1.4.0,<1.5.0", markers = "python_version < \"3.8\""}
typing-extensions = ">=3.7.4"

[package.extras]
dmypy = ["psutil (>=4.0)"]
python2 = ["typed-ast (>=1.4.0,<1.5.0)"]

[[package]]
name = "mypy-extensions"
version = "0.4.3"
description = "Experimental type system extensions for programs checked with the mypy typechecker."
category = "main"
optional = false
python-versions = "*"

[[package]]
name = "packaging"
version = "21.0"
description = "Core utilities for Python packages"
category = "dev"
optional = false
python-versions = ">=3.6"

[package.dependencies]
pyparsing = ">=2.0.2"

[[package]]
name = "pathspec"
version = "0.9.0"
description = "Utility library for gitignore style pattern matching of file paths."
category = "main"
optional = false
python-versions = "!=3.0.*,!=3.1.*,!=3.2.*,!=3.3.*,!=3.4.*,>=2.7"

[[package]]
name = "platformdirs"
version = "2.2.0"
description = "A small Python module for determining appropriate platform-specific dirs, e.g. a \"user data dir\"."
category = "dev"
optional = false
python-versions = ">=3.6"

[package.extras]
docs = ["Sphinx (>=4)", "furo (>=2021.7.5b38)", "proselint (>=0.10.2)", "sphinx-autodoc-typehints (>=1.12)"]
test = ["appdirs (==1.4.4)", "pytest (>=6)", "pytest-cov (>=2.7)", "pytest-mock (>=3.6)"]

[[package]]
name = "pluggy"
version = "0.13.1"
description = "plugin and hook calling mechanisms for python"
category = "dev"
optional = false
python-versions = ">=2.7, !=3.0.*, !=3.1.*, !=3.2.*, !=3.3.*"

[package.dependencies]
importlib-metadata = {version = ">=0.12", markers = "python_version < \"3.8\""}

[package.extras]
dev = ["pre-commit", "tox"]

[[package]]
name = "psutil"
version = "5.8.0"
description = "Cross-platform lib for process and system monitoring in Python."
category = "dev"
optional = false
python-versions = ">=2.6, !=3.0.*, !=3.1.*, !=3.2.*, !=3.3.*"

[package.extras]
test = ["ipaddress", "mock", "unittest2", "enum34", "pywin32", "wmi"]

[[package]]
name = "py"
version = "1.10.0"
description = "library with cross-python path, ini-parsing, io, code, log facilities"
category = "dev"
optional = false
python-versions = ">=2.7, !=3.0.*, !=3.1.*, !=3.2.*, !=3.3.*"

[[package]]
name = "pycodestyle"
version = "2.7.0"
description = "Python style guide checker"
category = "dev"
optional = false
python-versions = ">=2.7, !=3.0.*, !=3.1.*, !=3.2.*, !=3.3.*"

[[package]]
name = "pydantic"
version = "1.8.2"
description = "Data validation and settings management using python 3.6 type hinting"
category = "main"
optional = false
python-versions = ">=3.6.1"

[package.dependencies]
typing-extensions = ">=3.7.4.3"

[package.extras]
dotenv = ["python-dotenv (>=0.10.4)"]
email = ["email-validator (>=1.0.3)"]

[[package]]
name = "pyflakes"
version = "2.3.1"
description = "passive checker of Python programs"
category = "main"
optional = false
python-versions = ">=2.7, !=3.0.*, !=3.1.*, !=3.2.*, !=3.3.*"

[[package]]
name = "pylint"
version = "2.10.2"
description = "python code static checker"
category = "dev"
optional = false
python-versions = "~=3.6"

[package.dependencies]
astroid = ">=2.7.2,<2.8"
colorama = {version = "*", markers = "sys_platform == \"win32\""}
isort = ">=4.2.5,<6"
mccabe = ">=0.6,<0.7"
platformdirs = ">=2.2.0"
toml = ">=0.7.1"

[[package]]
name = "pyparsing"
version = "2.4.7"
description = "Python parsing module"
category = "dev"
optional = false
python-versions = ">=2.6, !=3.0.*, !=3.1.*, !=3.2.*"

[[package]]
name = "pytest"
version = "6.2.4"
description = "pytest: simple powerful testing with Python"
category = "dev"
optional = false
python-versions = ">=3.6"

[package.dependencies]
atomicwrites = {version = ">=1.0", markers = "sys_platform == \"win32\""}
attrs = ">=19.2.0"
colorama = {version = "*", markers = "sys_platform == \"win32\""}
importlib-metadata = {version = ">=0.12", markers = "python_version < \"3.8\""}
iniconfig = "*"
packaging = "*"
pluggy = ">=0.12,<1.0.0a1"
py = ">=1.8.2"
toml = "*"

[package.extras]
testing = ["argcomplete", "hypothesis (>=3.56)", "mock", "nose", "requests", "xmlschema"]

[[package]]
name = "pytest-cov"
version = "2.12.1"
description = "Pytest plugin for measuring coverage."
category = "dev"
optional = false
python-versions = ">=2.7, !=3.0.*, !=3.1.*, !=3.2.*, !=3.3.*, !=3.4.*"

[package.dependencies]
coverage = ">=5.2.1"
pytest = ">=4.6"
toml = "*"

[package.extras]
testing = ["fields", "hunter", "process-tests", "six", "pytest-xdist", "virtualenv"]

[[package]]
name = "pytest-mock"
version = "3.6.1"
description = "Thin-wrapper around the mock package for easier use with pytest"
category = "dev"
optional = false
python-versions = ">=3.6"

[package.dependencies]
pytest = ">=5.0"

[package.extras]
dev = ["pre-commit", "tox", "pytest-asyncio"]

[[package]]
name = "python-dateutil"
version = "2.8.2"
description = "Extensions to the standard Python datetime module"
category = "main"
optional = false
python-versions = "!=3.0.*,!=3.1.*,!=3.2.*,>=2.7"

[package.dependencies]
six = ">=1.5"

[[package]]
name = "python-multipart"
version = "0.0.5"
description = "A streaming multipart parser for Python"
category = "dev"
optional = false
python-versions = "*"

[package.dependencies]
six = ">=1.4.0"

[[package]]
name = "pyyaml"
version = "6.0"
description = "YAML parser and emitter for Python"
category = "main"
optional = false
python-versions = ">=3.6"

[[package]]
name = "regex"
version = "2021.8.21"
description = "Alternative regular expression module, to replace re."
category = "main"
optional = false
python-versions = "*"

[[package]]
name = "requests"
version = "2.26.0"
description = "Python HTTP for Humans."
category = "dev"
optional = false
python-versions = ">=2.7, !=3.0.*, !=3.1.*, !=3.2.*, !=3.3.*, !=3.4.*, !=3.5.*"

[package.dependencies]
certifi = ">=2017.4.17"
charset-normalizer = {version = ">=2.0.0,<2.1.0", markers = "python_version >= \"3\""}
idna = {version = ">=2.5,<4", markers = "python_version >= \"3\""}
urllib3 = ">=1.21.1,<1.27"

[package.extras]
socks = ["PySocks (>=1.5.6,!=1.5.7)", "win-inet-pton"]
use_chardet_on_py3 = ["chardet (>=3.0.2,<5)"]

[[package]]
name = "rfc3986"
version = "1.5.0"
description = "Validating URI References per RFC 3986"
category = "main"
optional = false
python-versions = "*"

[package.dependencies]
idna = {version = "*", optional = true, markers = "extra == \"idna2008\""}

[package.extras]
idna2008 = ["idna"]

[[package]]
name = "safety"
version = "1.10.3"
description = "Checks installed dependencies for known vulnerabilities."
category = "dev"
optional = false
python-versions = ">=3.5"

[package.dependencies]
Click = ">=6.0"
dparse = ">=0.5.1"
packaging = "*"
requests = "*"

[[package]]
name = "shellingham"
version = "1.4.0"
description = "Tool to Detect Surrounding Shell"
category = "main"
optional = false
python-versions = "!=3.0,!=3.1,!=3.2,!=3.3,>=2.6"

[[package]]
name = "six"
version = "1.16.0"
description = "Python 2 and 3 compatibility utilities"
category = "main"
optional = false
python-versions = ">=2.7, !=3.0.*, !=3.1.*, !=3.2.*"

[[package]]
name = "sniffio"
version = "1.2.0"
description = "Sniff out which async library your code is running under"
category = "main"
optional = false
python-versions = ">=3.5"

[[package]]
name = "taskipy"
version = "1.8.1"
description = "tasks runner for python projects"
category = "dev"
optional = false
python-versions = ">=3.6,<4.0"

[package.dependencies]
colorama = ">=0.4.4,<0.5.0"
mslex = ">=0.3.0,<0.4.0"
psutil = ">=5.7.2,<6.0.0"
toml = ">=0.10.0,<0.11.0"

[[package]]
name = "toml"
version = "0.10.2"
description = "Python Library for Tom's Obvious, Minimal Language"
category = "dev"
optional = false
python-versions = ">=2.6, !=3.0.*, !=3.1.*, !=3.2.*"

[[package]]
name = "tomli"
version = "1.2.1"
description = "A lil' TOML parser"
category = "main"
optional = false
python-versions = ">=3.6"

[[package]]
name = "typed-ast"
version = "1.4.3"
description = "a fork of Python 2 and 3 ast modules with type comment support"
category = "main"
optional = false
python-versions = "*"

[[package]]
name = "typer"
version = "0.4.0"
description = "Typer, build great CLIs. Easy to code. Based on Python type hints."
category = "main"
optional = false
python-versions = ">=3.6"

[package.dependencies]
click = ">=7.1.1,<9.0.0"

[package.extras]
all = ["colorama (>=0.4.3,<0.5.0)", "shellingham (>=1.3.0,<2.0.0)"]
dev = ["autoflake (>=1.3.1,<2.0.0)", "flake8 (>=3.8.3,<4.0.0)"]
doc = ["mkdocs (>=1.1.2,<2.0.0)", "mkdocs-material (>=5.4.0,<6.0.0)", "markdown-include (>=0.5.1,<0.6.0)"]
test = ["shellingham (>=1.3.0,<2.0.0)", "pytest (>=4.4.0,<5.4.0)", "pytest-cov (>=2.10.0,<3.0.0)", "coverage (>=5.2,<6.0)", "pytest-xdist (>=1.32.0,<2.0.0)", "pytest-sugar (>=0.9.4,<0.10.0)", "mypy (==0.910)", "black (>=19.10b0,<20.0b0)", "isort (>=5.0.6,<6.0.0)"]

[[package]]
name = "types-certifi"
version = "2020.4.0"
description = "Typing stubs for certifi"
category = "dev"
optional = false
python-versions = "*"

[[package]]
name = "types-python-dateutil"
version = "2.8.0"
description = "Typing stubs for python-dateutil"
category = "dev"
optional = false
python-versions = "*"

[[package]]
name = "types-pyyaml"
version = "6.0.3"
description = "Typing stubs for PyYAML"
category = "dev"
optional = false
python-versions = "*"

[[package]]
name = "typing-extensions"
version = "3.10.0.0"
description = "Backported and Experimental Type Hints for Python 3.5+"
category = "main"
optional = false
python-versions = "*"

[[package]]
name = "urllib3"
version = "1.26.6"
description = "HTTP library with thread-safe connection pooling, file post, and more."
category = "dev"
optional = false
python-versions = ">=2.7, !=3.0.*, !=3.1.*, !=3.2.*, !=3.3.*, !=3.4.*, <4"

[package.extras]
brotli = ["brotlipy (>=0.6.0)"]
secure = ["pyOpenSSL (>=0.14)", "cryptography (>=1.3.4)", "idna (>=2.0.0)", "certifi", "ipaddress"]
socks = ["PySocks (>=1.5.6,!=1.5.7,<2.0)"]

[[package]]
name = "wrapt"
version = "1.12.1"
description = "Module for decorators, wrappers and monkey patching."
category = "dev"
optional = false
python-versions = "*"

[[package]]
name = "zipp"
version = "3.5.0"
description = "Backport of pathlib-compatible object wrapper for zip files"
category = "main"
optional = false
python-versions = ">=3.6"

[package.extras]
docs = ["sphinx", "jaraco.packaging (>=8.2)", "rst.linker (>=1.9)"]
testing = ["pytest (>=4.6)", "pytest-checkdocs (>=2.4)", "pytest-flake8", "pytest-cov", "pytest-enabler (>=1.0.1)", "jaraco.itertools", "func-timeout", "pytest-black (>=0.3.7)", "pytest-mypy"]

[metadata]
lock-version = "1.1"
python-versions = "^3.7"
<<<<<<< HEAD
content-hash = "46fe1273b323100561eecea94456ca0dd8fdd68b7759ae985ffc487d3a323684"
=======
content-hash = "3c2c9a89e4d2df710c9e61b3a9b7c34639edaf476c3d968ed7c953ef03f1b3e3"
>>>>>>> b3906213

[metadata.files]
anyio = [
    {file = "anyio-3.3.0-py3-none-any.whl", hash = "sha256:929a6852074397afe1d989002aa96d457e3e1e5441357c60d03e7eea0e65e1b0"},
    {file = "anyio-3.3.0.tar.gz", hash = "sha256:ae57a67583e5ff8b4af47666ff5651c3732d45fd26c929253748e796af860374"},
]
appdirs = [
    {file = "appdirs-1.4.4-py2.py3-none-any.whl", hash = "sha256:a841dacd6b99318a741b166adb07e19ee71a274450e68237b4650ca1055ab128"},
    {file = "appdirs-1.4.4.tar.gz", hash = "sha256:7d5d0167b2b1ba821647616af46a749d1c653740dd0d2415100fe26e27afdf41"},
]
astroid = [
    {file = "astroid-2.7.2-py3-none-any.whl", hash = "sha256:ecc50f9b3803ebf8ea19aa2c6df5622d8a5c31456a53c741d3be044d96ff0948"},
    {file = "astroid-2.7.2.tar.gz", hash = "sha256:b6c2d75cd7c2982d09e7d41d70213e863b3ba34d3bd4014e08f167cee966e99e"},
]
atomicwrites = [
    {file = "atomicwrites-1.4.0-py2.py3-none-any.whl", hash = "sha256:6d1784dea7c0c8d4a5172b6c620f40b6e4cbfdf96d783691f2e1302a7b88e197"},
    {file = "atomicwrites-1.4.0.tar.gz", hash = "sha256:ae70396ad1a434f9c7046fd2dd196fc04b12f9e91ffb859164193be8b6168a7a"},
]
attrs = [
    {file = "attrs-21.4.0-py2.py3-none-any.whl", hash = "sha256:2d27e3784d7a565d36ab851fe94887c5eccd6a463168875832a1be79c82828b4"},
    {file = "attrs-21.4.0.tar.gz", hash = "sha256:626ba8234211db98e869df76230a137c4c40a12d72445c45d5f5b716f076e2fd"},
]
autoflake = [
    {file = "autoflake-1.4.tar.gz", hash = "sha256:61a353012cff6ab94ca062823d1fb2f692c4acda51c76ff83a8d77915fba51ea"},
]
black = [
    {file = "black-21.7b0-py3-none-any.whl", hash = "sha256:1c7aa6ada8ee864db745b22790a32f94b2795c253a75d6d9b5e439ff10d23116"},
    {file = "black-21.7b0.tar.gz", hash = "sha256:c8373c6491de9362e39271630b65b964607bc5c79c83783547d76c839b3aa219"},
]
certifi = [
    {file = "certifi-2021.5.30-py2.py3-none-any.whl", hash = "sha256:50b1e4f8446b06f41be7dd6338db18e0990601dce795c2b1686458aa7e8fa7d8"},
    {file = "certifi-2021.5.30.tar.gz", hash = "sha256:2bbf76fd432960138b3ef6dda3dde0544f27cbf8546c458e60baf371917ba9ee"},
]
charset-normalizer = [
    {file = "charset-normalizer-2.0.4.tar.gz", hash = "sha256:f23667ebe1084be45f6ae0538e4a5a865206544097e4e8bbcacf42cd02a348f3"},
    {file = "charset_normalizer-2.0.4-py3-none-any.whl", hash = "sha256:0c8911edd15d19223366a194a513099a302055a962bca2cec0f54b8b63175d8b"},
]
click = [
    {file = "click-8.0.3-py3-none-any.whl", hash = "sha256:353f466495adaeb40b6b5f592f9f91cb22372351c84caeb068132442a4518ef3"},
    {file = "click-8.0.3.tar.gz", hash = "sha256:410e932b050f5eed773c4cda94de75971c89cdb3155a72a0831139a79e5ecb5b"},
]
colorama = [
    {file = "colorama-0.4.4-py2.py3-none-any.whl", hash = "sha256:9f47eda37229f68eee03b24b9748937c7dc3868f906e8ba69fbcbdd3bc5dc3e2"},
    {file = "colorama-0.4.4.tar.gz", hash = "sha256:5941b2b48a20143d2267e95b1c2a7603ce057ee39fd88e7329b0c292aa16869b"},
]
coverage = [
    {file = "coverage-5.5-cp27-cp27m-macosx_10_9_x86_64.whl", hash = "sha256:b6d534e4b2ab35c9f93f46229363e17f63c53ad01330df9f2d6bd1187e5eaacf"},
    {file = "coverage-5.5-cp27-cp27m-manylinux1_i686.whl", hash = "sha256:b7895207b4c843c76a25ab8c1e866261bcfe27bfaa20c192de5190121770672b"},
    {file = "coverage-5.5-cp27-cp27m-manylinux1_x86_64.whl", hash = "sha256:c2723d347ab06e7ddad1a58b2a821218239249a9e4365eaff6649d31180c1669"},
    {file = "coverage-5.5-cp27-cp27m-manylinux2010_i686.whl", hash = "sha256:900fbf7759501bc7807fd6638c947d7a831fc9fdf742dc10f02956ff7220fa90"},
    {file = "coverage-5.5-cp27-cp27m-manylinux2010_x86_64.whl", hash = "sha256:004d1880bed2d97151facef49f08e255a20ceb6f9432df75f4eef018fdd5a78c"},
    {file = "coverage-5.5-cp27-cp27m-win32.whl", hash = "sha256:06191eb60f8d8a5bc046f3799f8a07a2d7aefb9504b0209aff0b47298333302a"},
    {file = "coverage-5.5-cp27-cp27m-win_amd64.whl", hash = "sha256:7501140f755b725495941b43347ba8a2777407fc7f250d4f5a7d2a1050ba8e82"},
    {file = "coverage-5.5-cp27-cp27mu-manylinux1_i686.whl", hash = "sha256:372da284cfd642d8e08ef606917846fa2ee350f64994bebfbd3afb0040436905"},
    {file = "coverage-5.5-cp27-cp27mu-manylinux1_x86_64.whl", hash = "sha256:8963a499849a1fc54b35b1c9f162f4108017b2e6db2c46c1bed93a72262ed083"},
    {file = "coverage-5.5-cp27-cp27mu-manylinux2010_i686.whl", hash = "sha256:869a64f53488f40fa5b5b9dcb9e9b2962a66a87dab37790f3fcfb5144b996ef5"},
    {file = "coverage-5.5-cp27-cp27mu-manylinux2010_x86_64.whl", hash = "sha256:4a7697d8cb0f27399b0e393c0b90f0f1e40c82023ea4d45d22bce7032a5d7b81"},
    {file = "coverage-5.5-cp310-cp310-macosx_10_14_x86_64.whl", hash = "sha256:8d0a0725ad7c1a0bcd8d1b437e191107d457e2ec1084b9f190630a4fb1af78e6"},
    {file = "coverage-5.5-cp310-cp310-manylinux1_x86_64.whl", hash = "sha256:51cb9476a3987c8967ebab3f0fe144819781fca264f57f89760037a2ea191cb0"},
    {file = "coverage-5.5-cp310-cp310-win_amd64.whl", hash = "sha256:c0891a6a97b09c1f3e073a890514d5012eb256845c451bd48f7968ef939bf4ae"},
    {file = "coverage-5.5-cp35-cp35m-macosx_10_9_x86_64.whl", hash = "sha256:3487286bc29a5aa4b93a072e9592f22254291ce96a9fbc5251f566b6b7343cdb"},
    {file = "coverage-5.5-cp35-cp35m-manylinux1_i686.whl", hash = "sha256:deee1077aae10d8fa88cb02c845cfba9b62c55e1183f52f6ae6a2df6a2187160"},
    {file = "coverage-5.5-cp35-cp35m-manylinux1_x86_64.whl", hash = "sha256:f11642dddbb0253cc8853254301b51390ba0081750a8ac03f20ea8103f0c56b6"},
    {file = "coverage-5.5-cp35-cp35m-manylinux2010_i686.whl", hash = "sha256:6c90e11318f0d3c436a42409f2749ee1a115cd8b067d7f14c148f1ce5574d701"},
    {file = "coverage-5.5-cp35-cp35m-manylinux2010_x86_64.whl", hash = "sha256:30c77c1dc9f253283e34c27935fded5015f7d1abe83bc7821680ac444eaf7793"},
    {file = "coverage-5.5-cp35-cp35m-win32.whl", hash = "sha256:9a1ef3b66e38ef8618ce5fdc7bea3d9f45f3624e2a66295eea5e57966c85909e"},
    {file = "coverage-5.5-cp35-cp35m-win_amd64.whl", hash = "sha256:972c85d205b51e30e59525694670de6a8a89691186012535f9d7dbaa230e42c3"},
    {file = "coverage-5.5-cp36-cp36m-macosx_10_9_x86_64.whl", hash = "sha256:af0e781009aaf59e25c5a678122391cb0f345ac0ec272c7961dc5455e1c40066"},
    {file = "coverage-5.5-cp36-cp36m-manylinux1_i686.whl", hash = "sha256:74d881fc777ebb11c63736622b60cb9e4aee5cace591ce274fb69e582a12a61a"},
    {file = "coverage-5.5-cp36-cp36m-manylinux1_x86_64.whl", hash = "sha256:92b017ce34b68a7d67bd6d117e6d443a9bf63a2ecf8567bb3d8c6c7bc5014465"},
    {file = "coverage-5.5-cp36-cp36m-manylinux2010_i686.whl", hash = "sha256:d636598c8305e1f90b439dbf4f66437de4a5e3c31fdf47ad29542478c8508bbb"},
    {file = "coverage-5.5-cp36-cp36m-manylinux2010_x86_64.whl", hash = "sha256:41179b8a845742d1eb60449bdb2992196e211341818565abded11cfa90efb821"},
    {file = "coverage-5.5-cp36-cp36m-win32.whl", hash = "sha256:040af6c32813fa3eae5305d53f18875bedd079960822ef8ec067a66dd8afcd45"},
    {file = "coverage-5.5-cp36-cp36m-win_amd64.whl", hash = "sha256:5fec2d43a2cc6965edc0bb9e83e1e4b557f76f843a77a2496cbe719583ce8184"},
    {file = "coverage-5.5-cp37-cp37m-macosx_10_9_x86_64.whl", hash = "sha256:18ba8bbede96a2c3dde7b868de9dcbd55670690af0988713f0603f037848418a"},
    {file = "coverage-5.5-cp37-cp37m-manylinux1_i686.whl", hash = "sha256:2910f4d36a6a9b4214bb7038d537f015346f413a975d57ca6b43bf23d6563b53"},
    {file = "coverage-5.5-cp37-cp37m-manylinux1_x86_64.whl", hash = "sha256:f0b278ce10936db1a37e6954e15a3730bea96a0997c26d7fee88e6c396c2086d"},
    {file = "coverage-5.5-cp37-cp37m-manylinux2010_i686.whl", hash = "sha256:796c9c3c79747146ebd278dbe1e5c5c05dd6b10cc3bcb8389dfdf844f3ead638"},
    {file = "coverage-5.5-cp37-cp37m-manylinux2010_x86_64.whl", hash = "sha256:53194af30d5bad77fcba80e23a1441c71abfb3e01192034f8246e0d8f99528f3"},
    {file = "coverage-5.5-cp37-cp37m-win32.whl", hash = "sha256:184a47bbe0aa6400ed2d41d8e9ed868b8205046518c52464fde713ea06e3a74a"},
    {file = "coverage-5.5-cp37-cp37m-win_amd64.whl", hash = "sha256:2949cad1c5208b8298d5686d5a85b66aae46d73eec2c3e08c817dd3513e5848a"},
    {file = "coverage-5.5-cp38-cp38-macosx_10_9_x86_64.whl", hash = "sha256:217658ec7187497e3f3ebd901afdca1af062b42cfe3e0dafea4cced3983739f6"},
    {file = "coverage-5.5-cp38-cp38-manylinux1_i686.whl", hash = "sha256:1aa846f56c3d49205c952d8318e76ccc2ae23303351d9270ab220004c580cfe2"},
    {file = "coverage-5.5-cp38-cp38-manylinux1_x86_64.whl", hash = "sha256:24d4a7de75446be83244eabbff746d66b9240ae020ced65d060815fac3423759"},
    {file = "coverage-5.5-cp38-cp38-manylinux2010_i686.whl", hash = "sha256:d1f8bf7b90ba55699b3a5e44930e93ff0189aa27186e96071fac7dd0d06a1873"},
    {file = "coverage-5.5-cp38-cp38-manylinux2010_x86_64.whl", hash = "sha256:970284a88b99673ccb2e4e334cfb38a10aab7cd44f7457564d11898a74b62d0a"},
    {file = "coverage-5.5-cp38-cp38-win32.whl", hash = "sha256:01d84219b5cdbfc8122223b39a954820929497a1cb1422824bb86b07b74594b6"},
    {file = "coverage-5.5-cp38-cp38-win_amd64.whl", hash = "sha256:2e0d881ad471768bf6e6c2bf905d183543f10098e3b3640fc029509530091502"},
    {file = "coverage-5.5-cp39-cp39-macosx_10_9_x86_64.whl", hash = "sha256:d1f9ce122f83b2305592c11d64f181b87153fc2c2bbd3bb4a3dde8303cfb1a6b"},
    {file = "coverage-5.5-cp39-cp39-manylinux1_i686.whl", hash = "sha256:13c4ee887eca0f4c5a247b75398d4114c37882658300e153113dafb1d76de529"},
    {file = "coverage-5.5-cp39-cp39-manylinux1_x86_64.whl", hash = "sha256:52596d3d0e8bdf3af43db3e9ba8dcdaac724ba7b5ca3f6358529d56f7a166f8b"},
    {file = "coverage-5.5-cp39-cp39-manylinux2010_i686.whl", hash = "sha256:2cafbbb3af0733db200c9b5f798d18953b1a304d3f86a938367de1567f4b5bff"},
    {file = "coverage-5.5-cp39-cp39-manylinux2010_x86_64.whl", hash = "sha256:44d654437b8ddd9eee7d1eaee28b7219bec228520ff809af170488fd2fed3e2b"},
    {file = "coverage-5.5-cp39-cp39-win32.whl", hash = "sha256:d314ed732c25d29775e84a960c3c60808b682c08d86602ec2c3008e1202e3bb6"},
    {file = "coverage-5.5-cp39-cp39-win_amd64.whl", hash = "sha256:13034c4409db851670bc9acd836243aeee299949bd5673e11844befcb0149f03"},
    {file = "coverage-5.5-pp36-none-any.whl", hash = "sha256:f030f8873312a16414c0d8e1a1ddff2d3235655a2174e3648b4fa66b3f2f1079"},
    {file = "coverage-5.5-pp37-none-any.whl", hash = "sha256:2a3859cb82dcbda1cfd3e6f71c27081d18aa251d20a17d87d26d4cd216fb0af4"},
    {file = "coverage-5.5.tar.gz", hash = "sha256:ebe78fe9a0e874362175b02371bdfbee64d8edc42a044253ddf4ee7d3c15212c"},
]
dparse = [
    {file = "dparse-0.5.1-py3-none-any.whl", hash = "sha256:e953a25e44ebb60a5c6efc2add4420c177f1d8404509da88da9729202f306994"},
    {file = "dparse-0.5.1.tar.gz", hash = "sha256:a1b5f169102e1c894f9a7d5ccf6f9402a836a5d24be80a986c7ce9eaed78f367"},
]
flake8 = [
    {file = "flake8-3.9.2-py2.py3-none-any.whl", hash = "sha256:bf8fd333346d844f616e8d47905ef3a3384edae6b4e9beb0c5101e25e3110907"},
    {file = "flake8-3.9.2.tar.gz", hash = "sha256:07528381786f2a6237b061f6e96610a4167b226cb926e2aa2b6b1d78057c576b"},
]
h11 = [
    {file = "h11-0.12.0-py3-none-any.whl", hash = "sha256:36a3cb8c0a032f56e2da7084577878a035d3b61d104230d4bd49c0c6b555a9c6"},
    {file = "h11-0.12.0.tar.gz", hash = "sha256:47222cb6067e4a307d535814917cd98fd0a57b6788ce715755fa2b6c28b56042"},
]
httpcore = [
    {file = "httpcore-0.14.5-py3-none-any.whl", hash = "sha256:2621ee769d0236574df51b305c5f4c69ca8f0c7b215221ad247b1ee42a9a9de1"},
    {file = "httpcore-0.14.5.tar.gz", hash = "sha256:435ab519628a6e2393f67812dea3ca5c6ad23b457412cd119295d9f906d96a2b"},
]
httpx = [
    {file = "httpx-0.22.0-py3-none-any.whl", hash = "sha256:e35e83d1d2b9b2a609ef367cc4c1e66fd80b750348b20cc9e19d1952fc2ca3f6"},
    {file = "httpx-0.22.0.tar.gz", hash = "sha256:d8e778f76d9bbd46af49e7f062467e3157a5a3d2ae4876a4bbfd8a51ed9c9cb4"},
]
idna = [
    {file = "idna-3.2-py3-none-any.whl", hash = "sha256:14475042e284991034cb48e06f6851428fb14c4dc953acd9be9a5e95c7b6dd7a"},
    {file = "idna-3.2.tar.gz", hash = "sha256:467fbad99067910785144ce333826c71fb0e63a425657295239737f7ecd125f3"},
]
importlib-metadata = [
    {file = "importlib_metadata-4.6.4-py3-none-any.whl", hash = "sha256:ed5157fef23a4bc4594615a0dd8eba94b2bb36bf2a343fa3d8bb2fa0a62a99d5"},
    {file = "importlib_metadata-4.6.4.tar.gz", hash = "sha256:7b30a78db2922d78a6f47fb30683156a14f3c6aa5cc23f77cc8967e9ab2d002f"},
]
iniconfig = [
    {file = "iniconfig-1.1.1-py2.py3-none-any.whl", hash = "sha256:011e24c64b7f47f6ebd835bb12a743f2fbe9a26d4cecaa7f53bc4f35ee9da8b3"},
    {file = "iniconfig-1.1.1.tar.gz", hash = "sha256:bc3af051d7d14b2ee5ef9969666def0cd1a000e121eaea580d4a313df4b37f32"},
]
isort = [
    {file = "isort-5.9.3-py3-none-any.whl", hash = "sha256:e17d6e2b81095c9db0a03a8025a957f334d6ea30b26f9ec70805411e5c7c81f2"},
    {file = "isort-5.9.3.tar.gz", hash = "sha256:9c2ea1e62d871267b78307fe511c0838ba0da28698c5732d54e2790bf3ba9899"},
]
jinja2 = [
    {file = "Jinja2-3.0.1-py3-none-any.whl", hash = "sha256:1f06f2da51e7b56b8f238affdd6b4e2c61e39598a378cc49345bc1bd42a978a4"},
    {file = "Jinja2-3.0.1.tar.gz", hash = "sha256:703f484b47a6af502e743c9122595cc812b0271f661722403114f71a79d0f5a4"},
]
lazy-object-proxy = [
    {file = "lazy-object-proxy-1.6.0.tar.gz", hash = "sha256:489000d368377571c6f982fba6497f2aa13c6d1facc40660963da62f5c379726"},
    {file = "lazy_object_proxy-1.6.0-cp27-cp27m-macosx_10_14_x86_64.whl", hash = "sha256:c6938967f8528b3668622a9ed3b31d145fab161a32f5891ea7b84f6b790be05b"},
    {file = "lazy_object_proxy-1.6.0-cp27-cp27m-win32.whl", hash = "sha256:ebfd274dcd5133e0afae738e6d9da4323c3eb021b3e13052d8cbd0e457b1256e"},
    {file = "lazy_object_proxy-1.6.0-cp27-cp27m-win_amd64.whl", hash = "sha256:ed361bb83436f117f9917d282a456f9e5009ea12fd6de8742d1a4752c3017e93"},
    {file = "lazy_object_proxy-1.6.0-cp27-cp27mu-manylinux1_x86_64.whl", hash = "sha256:d900d949b707778696fdf01036f58c9876a0d8bfe116e8d220cfd4b15f14e741"},
    {file = "lazy_object_proxy-1.6.0-cp36-cp36m-manylinux1_x86_64.whl", hash = "sha256:5743a5ab42ae40caa8421b320ebf3a998f89c85cdc8376d6b2e00bd12bd1b587"},
    {file = "lazy_object_proxy-1.6.0-cp36-cp36m-manylinux2014_aarch64.whl", hash = "sha256:bf34e368e8dd976423396555078def5cfc3039ebc6fc06d1ae2c5a65eebbcde4"},
    {file = "lazy_object_proxy-1.6.0-cp36-cp36m-win32.whl", hash = "sha256:b579f8acbf2bdd9ea200b1d5dea36abd93cabf56cf626ab9c744a432e15c815f"},
    {file = "lazy_object_proxy-1.6.0-cp36-cp36m-win_amd64.whl", hash = "sha256:4f60460e9f1eb632584c9685bccea152f4ac2130e299784dbaf9fae9f49891b3"},
    {file = "lazy_object_proxy-1.6.0-cp37-cp37m-manylinux1_x86_64.whl", hash = "sha256:d7124f52f3bd259f510651450e18e0fd081ed82f3c08541dffc7b94b883aa981"},
    {file = "lazy_object_proxy-1.6.0-cp37-cp37m-manylinux2014_aarch64.whl", hash = "sha256:22ddd618cefe54305df49e4c069fa65715be4ad0e78e8d252a33debf00f6ede2"},
    {file = "lazy_object_proxy-1.6.0-cp37-cp37m-win32.whl", hash = "sha256:9d397bf41caad3f489e10774667310d73cb9c4258e9aed94b9ec734b34b495fd"},
    {file = "lazy_object_proxy-1.6.0-cp37-cp37m-win_amd64.whl", hash = "sha256:24a5045889cc2729033b3e604d496c2b6f588c754f7a62027ad4437a7ecc4837"},
    {file = "lazy_object_proxy-1.6.0-cp38-cp38-manylinux1_x86_64.whl", hash = "sha256:17e0967ba374fc24141738c69736da90e94419338fd4c7c7bef01ee26b339653"},
    {file = "lazy_object_proxy-1.6.0-cp38-cp38-manylinux2014_aarch64.whl", hash = "sha256:410283732af311b51b837894fa2f24f2c0039aa7f220135192b38fcc42bd43d3"},
    {file = "lazy_object_proxy-1.6.0-cp38-cp38-win32.whl", hash = "sha256:85fb7608121fd5621cc4377a8961d0b32ccf84a7285b4f1d21988b2eae2868e8"},
    {file = "lazy_object_proxy-1.6.0-cp38-cp38-win_amd64.whl", hash = "sha256:d1c2676e3d840852a2de7c7d5d76407c772927addff8d742b9808fe0afccebdf"},
    {file = "lazy_object_proxy-1.6.0-cp39-cp39-macosx_10_14_x86_64.whl", hash = "sha256:b865b01a2e7f96db0c5d12cfea590f98d8c5ba64ad222300d93ce6ff9138bcad"},
    {file = "lazy_object_proxy-1.6.0-cp39-cp39-manylinux1_x86_64.whl", hash = "sha256:4732c765372bd78a2d6b2150a6e99d00a78ec963375f236979c0626b97ed8e43"},
    {file = "lazy_object_proxy-1.6.0-cp39-cp39-manylinux2014_aarch64.whl", hash = "sha256:9698110e36e2df951c7c36b6729e96429c9c32b3331989ef19976592c5f3c77a"},
    {file = "lazy_object_proxy-1.6.0-cp39-cp39-win32.whl", hash = "sha256:1fee665d2638491f4d6e55bd483e15ef21f6c8c2095f235fef72601021e64f61"},
    {file = "lazy_object_proxy-1.6.0-cp39-cp39-win_amd64.whl", hash = "sha256:f5144c75445ae3ca2057faac03fda5a902eff196702b0a24daf1d6ce0650514b"},
]
markupsafe = [
    {file = "MarkupSafe-2.0.1-cp310-cp310-macosx_10_9_universal2.whl", hash = "sha256:d8446c54dc28c01e5a2dbac5a25f071f6653e6e40f3a8818e8b45d790fe6ef53"},
    {file = "MarkupSafe-2.0.1-cp310-cp310-macosx_10_9_x86_64.whl", hash = "sha256:36bc903cbb393720fad60fc28c10de6acf10dc6cc883f3e24ee4012371399a38"},
    {file = "MarkupSafe-2.0.1-cp310-cp310-manylinux_2_17_aarch64.manylinux2014_aarch64.whl", hash = "sha256:2d7d807855b419fc2ed3e631034685db6079889a1f01d5d9dac950f764da3dad"},
    {file = "MarkupSafe-2.0.1-cp310-cp310-manylinux_2_5_i686.manylinux1_i686.manylinux_2_12_i686.manylinux2010_i686.whl", hash = "sha256:add36cb2dbb8b736611303cd3bfcee00afd96471b09cda130da3581cbdc56a6d"},
    {file = "MarkupSafe-2.0.1-cp310-cp310-manylinux_2_5_x86_64.manylinux1_x86_64.manylinux_2_12_x86_64.manylinux2010_x86_64.whl", hash = "sha256:168cd0a3642de83558a5153c8bd34f175a9a6e7f6dc6384b9655d2697312a646"},
    {file = "MarkupSafe-2.0.1-cp310-cp310-musllinux_1_1_aarch64.whl", hash = "sha256:4dc8f9fb58f7364b63fd9f85013b780ef83c11857ae79f2feda41e270468dd9b"},
    {file = "MarkupSafe-2.0.1-cp310-cp310-musllinux_1_1_i686.whl", hash = "sha256:20dca64a3ef2d6e4d5d615a3fd418ad3bde77a47ec8a23d984a12b5b4c74491a"},
    {file = "MarkupSafe-2.0.1-cp310-cp310-musllinux_1_1_x86_64.whl", hash = "sha256:cdfba22ea2f0029c9261a4bd07e830a8da012291fbe44dc794e488b6c9bb353a"},
    {file = "MarkupSafe-2.0.1-cp310-cp310-win32.whl", hash = "sha256:99df47edb6bda1249d3e80fdabb1dab8c08ef3975f69aed437cb69d0a5de1e28"},
    {file = "MarkupSafe-2.0.1-cp310-cp310-win_amd64.whl", hash = "sha256:e0f138900af21926a02425cf736db95be9f4af72ba1bb21453432a07f6082134"},
    {file = "MarkupSafe-2.0.1-cp36-cp36m-macosx_10_9_x86_64.whl", hash = "sha256:f9081981fe268bd86831e5c75f7de206ef275defcb82bc70740ae6dc507aee51"},
    {file = "MarkupSafe-2.0.1-cp36-cp36m-manylinux1_i686.whl", hash = "sha256:0955295dd5eec6cb6cc2fe1698f4c6d84af2e92de33fbcac4111913cd100a6ff"},
    {file = "MarkupSafe-2.0.1-cp36-cp36m-manylinux1_x86_64.whl", hash = "sha256:0446679737af14f45767963a1a9ef7620189912317d095f2d9ffa183a4d25d2b"},
    {file = "MarkupSafe-2.0.1-cp36-cp36m-manylinux2010_i686.whl", hash = "sha256:f826e31d18b516f653fe296d967d700fddad5901ae07c622bb3705955e1faa94"},
    {file = "MarkupSafe-2.0.1-cp36-cp36m-manylinux2010_x86_64.whl", hash = "sha256:fa130dd50c57d53368c9d59395cb5526eda596d3ffe36666cd81a44d56e48872"},
    {file = "MarkupSafe-2.0.1-cp36-cp36m-manylinux2014_aarch64.whl", hash = "sha256:905fec760bd2fa1388bb5b489ee8ee5f7291d692638ea5f67982d968366bef9f"},
    {file = "MarkupSafe-2.0.1-cp36-cp36m-manylinux_2_17_aarch64.manylinux2014_aarch64.whl", hash = "sha256:bf5d821ffabf0ef3533c39c518f3357b171a1651c1ff6827325e4489b0e46c3c"},
    {file = "MarkupSafe-2.0.1-cp36-cp36m-manylinux_2_5_i686.manylinux1_i686.manylinux_2_12_i686.manylinux2010_i686.whl", hash = "sha256:0d4b31cc67ab36e3392bbf3862cfbadac3db12bdd8b02a2731f509ed5b829724"},
    {file = "MarkupSafe-2.0.1-cp36-cp36m-manylinux_2_5_x86_64.manylinux1_x86_64.manylinux_2_12_x86_64.manylinux2010_x86_64.whl", hash = "sha256:baa1a4e8f868845af802979fcdbf0bb11f94f1cb7ced4c4b8a351bb60d108145"},
    {file = "MarkupSafe-2.0.1-cp36-cp36m-musllinux_1_1_aarch64.whl", hash = "sha256:deb993cacb280823246a026e3b2d81c493c53de6acfd5e6bfe31ab3402bb37dd"},
    {file = "MarkupSafe-2.0.1-cp36-cp36m-musllinux_1_1_i686.whl", hash = "sha256:63f3268ba69ace99cab4e3e3b5840b03340efed0948ab8f78d2fd87ee5442a4f"},
    {file = "MarkupSafe-2.0.1-cp36-cp36m-musllinux_1_1_x86_64.whl", hash = "sha256:8d206346619592c6200148b01a2142798c989edcb9c896f9ac9722a99d4e77e6"},
    {file = "MarkupSafe-2.0.1-cp36-cp36m-win32.whl", hash = "sha256:6c4ca60fa24e85fe25b912b01e62cb969d69a23a5d5867682dd3e80b5b02581d"},
    {file = "MarkupSafe-2.0.1-cp36-cp36m-win_amd64.whl", hash = "sha256:b2f4bf27480f5e5e8ce285a8c8fd176c0b03e93dcc6646477d4630e83440c6a9"},
    {file = "MarkupSafe-2.0.1-cp37-cp37m-macosx_10_9_x86_64.whl", hash = "sha256:0717a7390a68be14b8c793ba258e075c6f4ca819f15edfc2a3a027c823718567"},
    {file = "MarkupSafe-2.0.1-cp37-cp37m-manylinux1_i686.whl", hash = "sha256:6557b31b5e2c9ddf0de32a691f2312a32f77cd7681d8af66c2692efdbef84c18"},
    {file = "MarkupSafe-2.0.1-cp37-cp37m-manylinux1_x86_64.whl", hash = "sha256:49e3ceeabbfb9d66c3aef5af3a60cc43b85c33df25ce03d0031a608b0a8b2e3f"},
    {file = "MarkupSafe-2.0.1-cp37-cp37m-manylinux2010_i686.whl", hash = "sha256:d7f9850398e85aba693bb640262d3611788b1f29a79f0c93c565694658f4071f"},
    {file = "MarkupSafe-2.0.1-cp37-cp37m-manylinux2010_x86_64.whl", hash = "sha256:6a7fae0dd14cf60ad5ff42baa2e95727c3d81ded453457771d02b7d2b3f9c0c2"},
    {file = "MarkupSafe-2.0.1-cp37-cp37m-manylinux2014_aarch64.whl", hash = "sha256:b7f2d075102dc8c794cbde1947378051c4e5180d52d276987b8d28a3bd58c17d"},
    {file = "MarkupSafe-2.0.1-cp37-cp37m-manylinux_2_17_aarch64.manylinux2014_aarch64.whl", hash = "sha256:e9936f0b261d4df76ad22f8fee3ae83b60d7c3e871292cd42f40b81b70afae85"},
    {file = "MarkupSafe-2.0.1-cp37-cp37m-manylinux_2_5_i686.manylinux1_i686.manylinux_2_12_i686.manylinux2010_i686.whl", hash = "sha256:2a7d351cbd8cfeb19ca00de495e224dea7e7d919659c2841bbb7f420ad03e2d6"},
    {file = "MarkupSafe-2.0.1-cp37-cp37m-manylinux_2_5_x86_64.manylinux1_x86_64.manylinux_2_12_x86_64.manylinux2010_x86_64.whl", hash = "sha256:60bf42e36abfaf9aff1f50f52644b336d4f0a3fd6d8a60ca0d054ac9f713a864"},
    {file = "MarkupSafe-2.0.1-cp37-cp37m-musllinux_1_1_aarch64.whl", hash = "sha256:d6c7ebd4e944c85e2c3421e612a7057a2f48d478d79e61800d81468a8d842207"},
    {file = "MarkupSafe-2.0.1-cp37-cp37m-musllinux_1_1_i686.whl", hash = "sha256:f0567c4dc99f264f49fe27da5f735f414c4e7e7dd850cfd8e69f0862d7c74ea9"},
    {file = "MarkupSafe-2.0.1-cp37-cp37m-musllinux_1_1_x86_64.whl", hash = "sha256:89c687013cb1cd489a0f0ac24febe8c7a666e6e221b783e53ac50ebf68e45d86"},
    {file = "MarkupSafe-2.0.1-cp37-cp37m-win32.whl", hash = "sha256:a30e67a65b53ea0a5e62fe23682cfe22712e01f453b95233b25502f7c61cb415"},
    {file = "MarkupSafe-2.0.1-cp37-cp37m-win_amd64.whl", hash = "sha256:611d1ad9a4288cf3e3c16014564df047fe08410e628f89805e475368bd304914"},
    {file = "MarkupSafe-2.0.1-cp38-cp38-macosx_10_9_universal2.whl", hash = "sha256:5bb28c636d87e840583ee3adeb78172efc47c8b26127267f54a9c0ec251d41a9"},
    {file = "MarkupSafe-2.0.1-cp38-cp38-macosx_10_9_x86_64.whl", hash = "sha256:be98f628055368795d818ebf93da628541e10b75b41c559fdf36d104c5787066"},
    {file = "MarkupSafe-2.0.1-cp38-cp38-manylinux1_i686.whl", hash = "sha256:1d609f577dc6e1aa17d746f8bd3c31aa4d258f4070d61b2aa5c4166c1539de35"},
    {file = "MarkupSafe-2.0.1-cp38-cp38-manylinux1_x86_64.whl", hash = "sha256:7d91275b0245b1da4d4cfa07e0faedd5b0812efc15b702576d103293e252af1b"},
    {file = "MarkupSafe-2.0.1-cp38-cp38-manylinux2010_i686.whl", hash = "sha256:01a9b8ea66f1658938f65b93a85ebe8bc016e6769611be228d797c9d998dd298"},
    {file = "MarkupSafe-2.0.1-cp38-cp38-manylinux2010_x86_64.whl", hash = "sha256:47ab1e7b91c098ab893b828deafa1203de86d0bc6ab587b160f78fe6c4011f75"},
    {file = "MarkupSafe-2.0.1-cp38-cp38-manylinux2014_aarch64.whl", hash = "sha256:97383d78eb34da7e1fa37dd273c20ad4320929af65d156e35a5e2d89566d9dfb"},
    {file = "MarkupSafe-2.0.1-cp38-cp38-manylinux_2_17_aarch64.manylinux2014_aarch64.whl", hash = "sha256:6fcf051089389abe060c9cd7caa212c707e58153afa2c649f00346ce6d260f1b"},
    {file = "MarkupSafe-2.0.1-cp38-cp38-manylinux_2_5_i686.manylinux1_i686.manylinux_2_12_i686.manylinux2010_i686.whl", hash = "sha256:5855f8438a7d1d458206a2466bf82b0f104a3724bf96a1c781ab731e4201731a"},
    {file = "MarkupSafe-2.0.1-cp38-cp38-manylinux_2_5_x86_64.manylinux1_x86_64.manylinux_2_12_x86_64.manylinux2010_x86_64.whl", hash = "sha256:3dd007d54ee88b46be476e293f48c85048603f5f516008bee124ddd891398ed6"},
    {file = "MarkupSafe-2.0.1-cp38-cp38-musllinux_1_1_aarch64.whl", hash = "sha256:aca6377c0cb8a8253e493c6b451565ac77e98c2951c45f913e0b52facdcff83f"},
    {file = "MarkupSafe-2.0.1-cp38-cp38-musllinux_1_1_i686.whl", hash = "sha256:04635854b943835a6ea959e948d19dcd311762c5c0c6e1f0e16ee57022669194"},
    {file = "MarkupSafe-2.0.1-cp38-cp38-musllinux_1_1_x86_64.whl", hash = "sha256:6300b8454aa6930a24b9618fbb54b5a68135092bc666f7b06901f897fa5c2fee"},
    {file = "MarkupSafe-2.0.1-cp38-cp38-win32.whl", hash = "sha256:023cb26ec21ece8dc3907c0e8320058b2e0cb3c55cf9564da612bc325bed5e64"},
    {file = "MarkupSafe-2.0.1-cp38-cp38-win_amd64.whl", hash = "sha256:984d76483eb32f1bcb536dc27e4ad56bba4baa70be32fa87152832cdd9db0833"},
    {file = "MarkupSafe-2.0.1-cp39-cp39-macosx_10_9_universal2.whl", hash = "sha256:2ef54abee730b502252bcdf31b10dacb0a416229b72c18b19e24a4509f273d26"},
    {file = "MarkupSafe-2.0.1-cp39-cp39-macosx_10_9_x86_64.whl", hash = "sha256:3c112550557578c26af18a1ccc9e090bfe03832ae994343cfdacd287db6a6ae7"},
    {file = "MarkupSafe-2.0.1-cp39-cp39-manylinux1_i686.whl", hash = "sha256:53edb4da6925ad13c07b6d26c2a852bd81e364f95301c66e930ab2aef5b5ddd8"},
    {file = "MarkupSafe-2.0.1-cp39-cp39-manylinux1_x86_64.whl", hash = "sha256:f5653a225f31e113b152e56f154ccbe59eeb1c7487b39b9d9f9cdb58e6c79dc5"},
    {file = "MarkupSafe-2.0.1-cp39-cp39-manylinux2010_i686.whl", hash = "sha256:4efca8f86c54b22348a5467704e3fec767b2db12fc39c6d963168ab1d3fc9135"},
    {file = "MarkupSafe-2.0.1-cp39-cp39-manylinux2010_x86_64.whl", hash = "sha256:ab3ef638ace319fa26553db0624c4699e31a28bb2a835c5faca8f8acf6a5a902"},
    {file = "MarkupSafe-2.0.1-cp39-cp39-manylinux2014_aarch64.whl", hash = "sha256:f8ba0e8349a38d3001fae7eadded3f6606f0da5d748ee53cc1dab1d6527b9509"},
    {file = "MarkupSafe-2.0.1-cp39-cp39-manylinux_2_17_aarch64.manylinux2014_aarch64.whl", hash = "sha256:c47adbc92fc1bb2b3274c4b3a43ae0e4573d9fbff4f54cd484555edbf030baf1"},
    {file = "MarkupSafe-2.0.1-cp39-cp39-manylinux_2_5_i686.manylinux1_i686.manylinux_2_12_i686.manylinux2010_i686.whl", hash = "sha256:37205cac2a79194e3750b0af2a5720d95f786a55ce7df90c3af697bfa100eaac"},
    {file = "MarkupSafe-2.0.1-cp39-cp39-manylinux_2_5_x86_64.manylinux1_x86_64.manylinux_2_12_x86_64.manylinux2010_x86_64.whl", hash = "sha256:1f2ade76b9903f39aa442b4aadd2177decb66525062db244b35d71d0ee8599b6"},
    {file = "MarkupSafe-2.0.1-cp39-cp39-musllinux_1_1_aarch64.whl", hash = "sha256:4296f2b1ce8c86a6aea78613c34bb1a672ea0e3de9c6ba08a960efe0b0a09047"},
    {file = "MarkupSafe-2.0.1-cp39-cp39-musllinux_1_1_i686.whl", hash = "sha256:9f02365d4e99430a12647f09b6cc8bab61a6564363f313126f775eb4f6ef798e"},
    {file = "MarkupSafe-2.0.1-cp39-cp39-musllinux_1_1_x86_64.whl", hash = "sha256:5b6d930f030f8ed98e3e6c98ffa0652bdb82601e7a016ec2ab5d7ff23baa78d1"},
    {file = "MarkupSafe-2.0.1-cp39-cp39-win32.whl", hash = "sha256:10f82115e21dc0dfec9ab5c0223652f7197feb168c940f3ef61563fc2d6beb74"},
    {file = "MarkupSafe-2.0.1-cp39-cp39-win_amd64.whl", hash = "sha256:693ce3f9e70a6cf7d2fb9e6c9d8b204b6b39897a2c4a1aa65728d5ac97dcc1d8"},
    {file = "MarkupSafe-2.0.1.tar.gz", hash = "sha256:594c67807fb16238b30c44bdf74f36c02cdf22d1c8cda91ef8a0ed8dabf5620a"},
]
mccabe = [
    {file = "mccabe-0.6.1-py2.py3-none-any.whl", hash = "sha256:ab8a6258860da4b6677da4bd2fe5dc2c659cff31b3ee4f7f5d64e79735b80d42"},
    {file = "mccabe-0.6.1.tar.gz", hash = "sha256:dd8d182285a0fe56bace7f45b5e7d1a6ebcbf524e8f3bd87eb0f125271b8831f"},
]
mslex = [
    {file = "mslex-0.3.0-py2.py3-none-any.whl", hash = "sha256:380cb14abf8fabf40e56df5c8b21a6d533dc5cbdcfe42406bbf08dda8f42e42a"},
    {file = "mslex-0.3.0.tar.gz", hash = "sha256:4a1ac3f25025cad78ad2fe499dd16d42759f7a3801645399cce5c404415daa97"},
]
mypy = [
    {file = "mypy-0.910-cp35-cp35m-macosx_10_9_x86_64.whl", hash = "sha256:a155d80ea6cee511a3694b108c4494a39f42de11ee4e61e72bc424c490e46457"},
    {file = "mypy-0.910-cp35-cp35m-manylinux1_x86_64.whl", hash = "sha256:b94e4b785e304a04ea0828759172a15add27088520dc7e49ceade7834275bedb"},
    {file = "mypy-0.910-cp35-cp35m-manylinux2010_x86_64.whl", hash = "sha256:088cd9c7904b4ad80bec811053272986611b84221835e079be5bcad029e79dd9"},
    {file = "mypy-0.910-cp35-cp35m-win_amd64.whl", hash = "sha256:adaeee09bfde366d2c13fe6093a7df5df83c9a2ba98638c7d76b010694db760e"},
    {file = "mypy-0.910-cp36-cp36m-macosx_10_9_x86_64.whl", hash = "sha256:ecd2c3fe726758037234c93df7e98deb257fd15c24c9180dacf1ef829da5f921"},
    {file = "mypy-0.910-cp36-cp36m-manylinux1_x86_64.whl", hash = "sha256:d9dd839eb0dc1bbe866a288ba3c1afc33a202015d2ad83b31e875b5905a079b6"},
    {file = "mypy-0.910-cp36-cp36m-manylinux2010_x86_64.whl", hash = "sha256:3e382b29f8e0ccf19a2df2b29a167591245df90c0b5a2542249873b5c1d78212"},
    {file = "mypy-0.910-cp36-cp36m-win_amd64.whl", hash = "sha256:53fd2eb27a8ee2892614370896956af2ff61254c275aaee4c230ae771cadd885"},
    {file = "mypy-0.910-cp37-cp37m-macosx_10_9_x86_64.whl", hash = "sha256:b6fb13123aeef4a3abbcfd7e71773ff3ff1526a7d3dc538f3929a49b42be03f0"},
    {file = "mypy-0.910-cp37-cp37m-manylinux1_x86_64.whl", hash = "sha256:e4dab234478e3bd3ce83bac4193b2ecd9cf94e720ddd95ce69840273bf44f6de"},
    {file = "mypy-0.910-cp37-cp37m-manylinux2010_x86_64.whl", hash = "sha256:7df1ead20c81371ccd6091fa3e2878559b5c4d4caadaf1a484cf88d93ca06703"},
    {file = "mypy-0.910-cp37-cp37m-win_amd64.whl", hash = "sha256:0aadfb2d3935988ec3815952e44058a3100499f5be5b28c34ac9d79f002a4a9a"},
    {file = "mypy-0.910-cp38-cp38-macosx_10_9_x86_64.whl", hash = "sha256:ec4e0cd079db280b6bdabdc807047ff3e199f334050db5cbb91ba3e959a67504"},
    {file = "mypy-0.910-cp38-cp38-manylinux1_x86_64.whl", hash = "sha256:119bed3832d961f3a880787bf621634ba042cb8dc850a7429f643508eeac97b9"},
    {file = "mypy-0.910-cp38-cp38-manylinux2010_x86_64.whl", hash = "sha256:866c41f28cee548475f146aa4d39a51cf3b6a84246969f3759cb3e9c742fc072"},
    {file = "mypy-0.910-cp38-cp38-win_amd64.whl", hash = "sha256:ceb6e0a6e27fb364fb3853389607cf7eb3a126ad335790fa1e14ed02fba50811"},
    {file = "mypy-0.910-cp39-cp39-macosx_10_9_x86_64.whl", hash = "sha256:1a85e280d4d217150ce8cb1a6dddffd14e753a4e0c3cf90baabb32cefa41b59e"},
    {file = "mypy-0.910-cp39-cp39-macosx_11_0_arm64.whl", hash = "sha256:42c266ced41b65ed40a282c575705325fa7991af370036d3f134518336636f5b"},
    {file = "mypy-0.910-cp39-cp39-manylinux1_x86_64.whl", hash = "sha256:3c4b8ca36877fc75339253721f69603a9c7fdb5d4d5a95a1a1b899d8b86a4de2"},
    {file = "mypy-0.910-cp39-cp39-manylinux2010_x86_64.whl", hash = "sha256:c0df2d30ed496a08de5daed2a9ea807d07c21ae0ab23acf541ab88c24b26ab97"},
    {file = "mypy-0.910-cp39-cp39-win_amd64.whl", hash = "sha256:c6c2602dffb74867498f86e6129fd52a2770c48b7cd3ece77ada4fa38f94eba8"},
    {file = "mypy-0.910-py3-none-any.whl", hash = "sha256:ef565033fa5a958e62796867b1df10c40263ea9ded87164d67572834e57a174d"},
    {file = "mypy-0.910.tar.gz", hash = "sha256:704098302473cb31a218f1775a873b376b30b4c18229421e9e9dc8916fd16150"},
]
mypy-extensions = [
    {file = "mypy_extensions-0.4.3-py2.py3-none-any.whl", hash = "sha256:090fedd75945a69ae91ce1303b5824f428daf5a028d2f6ab8a299250a846f15d"},
    {file = "mypy_extensions-0.4.3.tar.gz", hash = "sha256:2d82818f5bb3e369420cb3c4060a7970edba416647068eb4c5343488a6c604a8"},
]
packaging = [
    {file = "packaging-21.0-py3-none-any.whl", hash = "sha256:c86254f9220d55e31cc94d69bade760f0847da8000def4dfe1c6b872fd14ff14"},
    {file = "packaging-21.0.tar.gz", hash = "sha256:7dc96269f53a4ccec5c0670940a4281106dd0bb343f47b7471f779df49c2fbe7"},
]
pathspec = [
    {file = "pathspec-0.9.0-py2.py3-none-any.whl", hash = "sha256:7d15c4ddb0b5c802d161efc417ec1a2558ea2653c2e8ad9c19098201dc1c993a"},
    {file = "pathspec-0.9.0.tar.gz", hash = "sha256:e564499435a2673d586f6b2130bb5b95f04a3ba06f81b8f895b651a3c76aabb1"},
]
platformdirs = [
    {file = "platformdirs-2.2.0-py3-none-any.whl", hash = "sha256:4666d822218db6a262bdfdc9c39d21f23b4cfdb08af331a81e92751daf6c866c"},
    {file = "platformdirs-2.2.0.tar.gz", hash = "sha256:632daad3ab546bd8e6af0537d09805cec458dce201bccfe23012df73332e181e"},
]
pluggy = [
    {file = "pluggy-0.13.1-py2.py3-none-any.whl", hash = "sha256:966c145cd83c96502c3c3868f50408687b38434af77734af1e9ca461a4081d2d"},
    {file = "pluggy-0.13.1.tar.gz", hash = "sha256:15b2acde666561e1298d71b523007ed7364de07029219b604cf808bfa1c765b0"},
]
psutil = [
    {file = "psutil-5.8.0-cp27-cp27m-macosx_10_9_x86_64.whl", hash = "sha256:0066a82f7b1b37d334e68697faba68e5ad5e858279fd6351c8ca6024e8d6ba64"},
    {file = "psutil-5.8.0-cp27-cp27m-manylinux2010_i686.whl", hash = "sha256:0ae6f386d8d297177fd288be6e8d1afc05966878704dad9847719650e44fc49c"},
    {file = "psutil-5.8.0-cp27-cp27m-manylinux2010_x86_64.whl", hash = "sha256:12d844996d6c2b1d3881cfa6fa201fd635971869a9da945cf6756105af73d2df"},
    {file = "psutil-5.8.0-cp27-cp27mu-manylinux2010_i686.whl", hash = "sha256:02b8292609b1f7fcb34173b25e48d0da8667bc85f81d7476584d889c6e0f2131"},
    {file = "psutil-5.8.0-cp27-cp27mu-manylinux2010_x86_64.whl", hash = "sha256:6ffe81843131ee0ffa02c317186ed1e759a145267d54fdef1bc4ea5f5931ab60"},
    {file = "psutil-5.8.0-cp27-none-win32.whl", hash = "sha256:ea313bb02e5e25224e518e4352af4bf5e062755160f77e4b1767dd5ccb65f876"},
    {file = "psutil-5.8.0-cp27-none-win_amd64.whl", hash = "sha256:5da29e394bdedd9144c7331192e20c1f79283fb03b06e6abd3a8ae45ffecee65"},
    {file = "psutil-5.8.0-cp36-cp36m-macosx_10_9_x86_64.whl", hash = "sha256:74fb2557d1430fff18ff0d72613c5ca30c45cdbfcddd6a5773e9fc1fe9364be8"},
    {file = "psutil-5.8.0-cp36-cp36m-manylinux2010_i686.whl", hash = "sha256:74f2d0be88db96ada78756cb3a3e1b107ce8ab79f65aa885f76d7664e56928f6"},
    {file = "psutil-5.8.0-cp36-cp36m-manylinux2010_x86_64.whl", hash = "sha256:99de3e8739258b3c3e8669cb9757c9a861b2a25ad0955f8e53ac662d66de61ac"},
    {file = "psutil-5.8.0-cp36-cp36m-win32.whl", hash = "sha256:36b3b6c9e2a34b7d7fbae330a85bf72c30b1c827a4366a07443fc4b6270449e2"},
    {file = "psutil-5.8.0-cp36-cp36m-win_amd64.whl", hash = "sha256:52de075468cd394ac98c66f9ca33b2f54ae1d9bff1ef6b67a212ee8f639ec06d"},
    {file = "psutil-5.8.0-cp37-cp37m-macosx_10_9_x86_64.whl", hash = "sha256:c6a5fd10ce6b6344e616cf01cc5b849fa8103fbb5ba507b6b2dee4c11e84c935"},
    {file = "psutil-5.8.0-cp37-cp37m-manylinux2010_i686.whl", hash = "sha256:61f05864b42fedc0771d6d8e49c35f07efd209ade09a5afe6a5059e7bb7bf83d"},
    {file = "psutil-5.8.0-cp37-cp37m-manylinux2010_x86_64.whl", hash = "sha256:0dd4465a039d343925cdc29023bb6960ccf4e74a65ad53e768403746a9207023"},
    {file = "psutil-5.8.0-cp37-cp37m-win32.whl", hash = "sha256:1bff0d07e76114ec24ee32e7f7f8d0c4b0514b3fae93e3d2aaafd65d22502394"},
    {file = "psutil-5.8.0-cp37-cp37m-win_amd64.whl", hash = "sha256:fcc01e900c1d7bee2a37e5d6e4f9194760a93597c97fee89c4ae51701de03563"},
    {file = "psutil-5.8.0-cp38-cp38-macosx_10_9_x86_64.whl", hash = "sha256:6223d07a1ae93f86451d0198a0c361032c4c93ebd4bf6d25e2fb3edfad9571ef"},
    {file = "psutil-5.8.0-cp38-cp38-manylinux2010_i686.whl", hash = "sha256:d225cd8319aa1d3c85bf195c4e07d17d3cd68636b8fc97e6cf198f782f99af28"},
    {file = "psutil-5.8.0-cp38-cp38-manylinux2010_x86_64.whl", hash = "sha256:28ff7c95293ae74bf1ca1a79e8805fcde005c18a122ca983abf676ea3466362b"},
    {file = "psutil-5.8.0-cp38-cp38-win32.whl", hash = "sha256:ce8b867423291cb65cfc6d9c4955ee9bfc1e21fe03bb50e177f2b957f1c2469d"},
    {file = "psutil-5.8.0-cp38-cp38-win_amd64.whl", hash = "sha256:90f31c34d25b1b3ed6c40cdd34ff122b1887a825297c017e4cbd6796dd8b672d"},
    {file = "psutil-5.8.0-cp39-cp39-macosx_10_9_x86_64.whl", hash = "sha256:6323d5d845c2785efb20aded4726636546b26d3b577aded22492908f7c1bdda7"},
    {file = "psutil-5.8.0-cp39-cp39-manylinux2010_i686.whl", hash = "sha256:245b5509968ac0bd179287d91210cd3f37add77dad385ef238b275bad35fa1c4"},
    {file = "psutil-5.8.0-cp39-cp39-manylinux2010_x86_64.whl", hash = "sha256:90d4091c2d30ddd0a03e0b97e6a33a48628469b99585e2ad6bf21f17423b112b"},
    {file = "psutil-5.8.0-cp39-cp39-win32.whl", hash = "sha256:ea372bcc129394485824ae3e3ddabe67dc0b118d262c568b4d2602a7070afdb0"},
    {file = "psutil-5.8.0-cp39-cp39-win_amd64.whl", hash = "sha256:f4634b033faf0d968bb9220dd1c793b897ab7f1189956e1aa9eae752527127d3"},
    {file = "psutil-5.8.0.tar.gz", hash = "sha256:0c9ccb99ab76025f2f0bbecf341d4656e9c1351db8cc8a03ccd62e318ab4b5c6"},
]
py = [
    {file = "py-1.10.0-py2.py3-none-any.whl", hash = "sha256:3b80836aa6d1feeaa108e046da6423ab8f6ceda6468545ae8d02d9d58d18818a"},
    {file = "py-1.10.0.tar.gz", hash = "sha256:21b81bda15b66ef5e1a777a21c4dcd9c20ad3efd0b3f817e7a809035269e1bd3"},
]
pycodestyle = [
    {file = "pycodestyle-2.7.0-py2.py3-none-any.whl", hash = "sha256:514f76d918fcc0b55c6680472f0a37970994e07bbb80725808c17089be302068"},
    {file = "pycodestyle-2.7.0.tar.gz", hash = "sha256:c389c1d06bf7904078ca03399a4816f974a1d590090fecea0c63ec26ebaf1cef"},
]
pydantic = [
    {file = "pydantic-1.8.2-cp36-cp36m-macosx_10_9_x86_64.whl", hash = "sha256:05ddfd37c1720c392f4e0d43c484217b7521558302e7069ce8d318438d297739"},
    {file = "pydantic-1.8.2-cp36-cp36m-manylinux1_i686.whl", hash = "sha256:a7c6002203fe2c5a1b5cbb141bb85060cbff88c2d78eccbc72d97eb7022c43e4"},
    {file = "pydantic-1.8.2-cp36-cp36m-manylinux2014_i686.whl", hash = "sha256:589eb6cd6361e8ac341db97602eb7f354551482368a37f4fd086c0733548308e"},
    {file = "pydantic-1.8.2-cp36-cp36m-manylinux2014_x86_64.whl", hash = "sha256:10e5622224245941efc193ad1d159887872776df7a8fd592ed746aa25d071840"},
    {file = "pydantic-1.8.2-cp36-cp36m-win_amd64.whl", hash = "sha256:99a9fc39470010c45c161a1dc584997f1feb13f689ecf645f59bb4ba623e586b"},
    {file = "pydantic-1.8.2-cp37-cp37m-macosx_10_9_x86_64.whl", hash = "sha256:a83db7205f60c6a86f2c44a61791d993dff4b73135df1973ecd9eed5ea0bda20"},
    {file = "pydantic-1.8.2-cp37-cp37m-manylinux1_i686.whl", hash = "sha256:41b542c0b3c42dc17da70554bc6f38cbc30d7066d2c2815a94499b5684582ecb"},
    {file = "pydantic-1.8.2-cp37-cp37m-manylinux2014_i686.whl", hash = "sha256:ea5cb40a3b23b3265f6325727ddfc45141b08ed665458be8c6285e7b85bd73a1"},
    {file = "pydantic-1.8.2-cp37-cp37m-manylinux2014_x86_64.whl", hash = "sha256:18b5ea242dd3e62dbf89b2b0ec9ba6c7b5abaf6af85b95a97b00279f65845a23"},
    {file = "pydantic-1.8.2-cp37-cp37m-win_amd64.whl", hash = "sha256:234a6c19f1c14e25e362cb05c68afb7f183eb931dd3cd4605eafff055ebbf287"},
    {file = "pydantic-1.8.2-cp38-cp38-macosx_10_9_x86_64.whl", hash = "sha256:021ea0e4133e8c824775a0cfe098677acf6fa5a3cbf9206a376eed3fc09302cd"},
    {file = "pydantic-1.8.2-cp38-cp38-manylinux1_i686.whl", hash = "sha256:e710876437bc07bd414ff453ac8ec63d219e7690128d925c6e82889d674bb505"},
    {file = "pydantic-1.8.2-cp38-cp38-manylinux2014_i686.whl", hash = "sha256:ac8eed4ca3bd3aadc58a13c2aa93cd8a884bcf21cb019f8cfecaae3b6ce3746e"},
    {file = "pydantic-1.8.2-cp38-cp38-manylinux2014_x86_64.whl", hash = "sha256:4a03cbbe743e9c7247ceae6f0d8898f7a64bb65800a45cbdc52d65e370570820"},
    {file = "pydantic-1.8.2-cp38-cp38-win_amd64.whl", hash = "sha256:8621559dcf5afacf0069ed194278f35c255dc1a1385c28b32dd6c110fd6531b3"},
    {file = "pydantic-1.8.2-cp39-cp39-macosx_10_9_x86_64.whl", hash = "sha256:8b223557f9510cf0bfd8b01316bf6dd281cf41826607eada99662f5e4963f316"},
    {file = "pydantic-1.8.2-cp39-cp39-manylinux1_i686.whl", hash = "sha256:244ad78eeb388a43b0c927e74d3af78008e944074b7d0f4f696ddd5b2af43c62"},
    {file = "pydantic-1.8.2-cp39-cp39-manylinux2014_i686.whl", hash = "sha256:05ef5246a7ffd2ce12a619cbb29f3307b7c4509307b1b49f456657b43529dc6f"},
    {file = "pydantic-1.8.2-cp39-cp39-manylinux2014_x86_64.whl", hash = "sha256:54cd5121383f4a461ff7644c7ca20c0419d58052db70d8791eacbbe31528916b"},
    {file = "pydantic-1.8.2-cp39-cp39-win_amd64.whl", hash = "sha256:4be75bebf676a5f0f87937c6ddb061fa39cbea067240d98e298508c1bda6f3f3"},
    {file = "pydantic-1.8.2-py3-none-any.whl", hash = "sha256:fec866a0b59f372b7e776f2d7308511784dace622e0992a0b59ea3ccee0ae833"},
    {file = "pydantic-1.8.2.tar.gz", hash = "sha256:26464e57ccaafe72b7ad156fdaa4e9b9ef051f69e175dbbb463283000c05ab7b"},
]
pyflakes = [
    {file = "pyflakes-2.3.1-py2.py3-none-any.whl", hash = "sha256:7893783d01b8a89811dd72d7dfd4d84ff098e5eed95cfa8905b22bbffe52efc3"},
    {file = "pyflakes-2.3.1.tar.gz", hash = "sha256:f5bc8ecabc05bb9d291eb5203d6810b49040f6ff446a756326104746cc00c1db"},
]
pylint = [
    {file = "pylint-2.10.2-py3-none-any.whl", hash = "sha256:e178e96b6ba171f8ef51fbce9ca30931e6acbea4a155074d80cc081596c9e852"},
    {file = "pylint-2.10.2.tar.gz", hash = "sha256:6758cce3ddbab60c52b57dcc07f0c5d779e5daf0cf50f6faacbef1d3ea62d2a1"},
]
pyparsing = [
    {file = "pyparsing-2.4.7-py2.py3-none-any.whl", hash = "sha256:ef9d7589ef3c200abe66653d3f1ab1033c3c419ae9b9bdb1240a85b024efc88b"},
    {file = "pyparsing-2.4.7.tar.gz", hash = "sha256:c203ec8783bf771a155b207279b9bccb8dea02d8f0c9e5f8ead507bc3246ecc1"},
]
pytest = [
    {file = "pytest-6.2.4-py3-none-any.whl", hash = "sha256:91ef2131a9bd6be8f76f1f08eac5c5317221d6ad1e143ae03894b862e8976890"},
    {file = "pytest-6.2.4.tar.gz", hash = "sha256:50bcad0a0b9c5a72c8e4e7c9855a3ad496ca6a881a3641b4260605450772c54b"},
]
pytest-cov = [
    {file = "pytest-cov-2.12.1.tar.gz", hash = "sha256:261ceeb8c227b726249b376b8526b600f38667ee314f910353fa318caa01f4d7"},
    {file = "pytest_cov-2.12.1-py2.py3-none-any.whl", hash = "sha256:261bb9e47e65bd099c89c3edf92972865210c36813f80ede5277dceb77a4a62a"},
]
pytest-mock = [
    {file = "pytest-mock-3.6.1.tar.gz", hash = "sha256:40217a058c52a63f1042f0784f62009e976ba824c418cced42e88d5f40ab0e62"},
    {file = "pytest_mock-3.6.1-py3-none-any.whl", hash = "sha256:30c2f2cc9759e76eee674b81ea28c9f0b94f8f0445a1b87762cadf774f0df7e3"},
]
python-dateutil = [
    {file = "python-dateutil-2.8.2.tar.gz", hash = "sha256:0123cacc1627ae19ddf3c27a5de5bd67ee4586fbdd6440d9748f8abb483d3e86"},
    {file = "python_dateutil-2.8.2-py2.py3-none-any.whl", hash = "sha256:961d03dc3453ebbc59dbdea9e4e11c5651520a876d0f4db161e8674aae935da9"},
]
python-multipart = [
    {file = "python-multipart-0.0.5.tar.gz", hash = "sha256:f7bb5f611fc600d15fa47b3974c8aa16e93724513b49b5f95c81e6624c83fa43"},
]
pyyaml = [
    {file = "PyYAML-6.0-cp310-cp310-macosx_10_9_x86_64.whl", hash = "sha256:d4db7c7aef085872ef65a8fd7d6d09a14ae91f691dec3e87ee5ee0539d516f53"},
    {file = "PyYAML-6.0-cp310-cp310-macosx_11_0_arm64.whl", hash = "sha256:9df7ed3b3d2e0ecfe09e14741b857df43adb5a3ddadc919a2d94fbdf78fea53c"},
    {file = "PyYAML-6.0-cp310-cp310-manylinux_2_17_aarch64.manylinux2014_aarch64.whl", hash = "sha256:77f396e6ef4c73fdc33a9157446466f1cff553d979bd00ecb64385760c6babdc"},
    {file = "PyYAML-6.0-cp310-cp310-manylinux_2_17_s390x.manylinux2014_s390x.whl", hash = "sha256:a80a78046a72361de73f8f395f1f1e49f956c6be882eed58505a15f3e430962b"},
    {file = "PyYAML-6.0-cp310-cp310-manylinux_2_5_x86_64.manylinux1_x86_64.manylinux_2_12_x86_64.manylinux2010_x86_64.whl", hash = "sha256:f84fbc98b019fef2ee9a1cb3ce93e3187a6df0b2538a651bfb890254ba9f90b5"},
    {file = "PyYAML-6.0-cp310-cp310-win32.whl", hash = "sha256:2cd5df3de48857ed0544b34e2d40e9fac445930039f3cfe4bcc592a1f836d513"},
    {file = "PyYAML-6.0-cp310-cp310-win_amd64.whl", hash = "sha256:daf496c58a8c52083df09b80c860005194014c3698698d1a57cbcfa182142a3a"},
    {file = "PyYAML-6.0-cp36-cp36m-macosx_10_9_x86_64.whl", hash = "sha256:897b80890765f037df3403d22bab41627ca8811ae55e9a722fd0392850ec4d86"},
    {file = "PyYAML-6.0-cp36-cp36m-manylinux_2_17_aarch64.manylinux2014_aarch64.whl", hash = "sha256:50602afada6d6cbfad699b0c7bb50d5ccffa7e46a3d738092afddc1f9758427f"},
    {file = "PyYAML-6.0-cp36-cp36m-manylinux_2_17_s390x.manylinux2014_s390x.whl", hash = "sha256:48c346915c114f5fdb3ead70312bd042a953a8ce5c7106d5bfb1a5254e47da92"},
    {file = "PyYAML-6.0-cp36-cp36m-manylinux_2_5_x86_64.manylinux1_x86_64.manylinux_2_12_x86_64.manylinux2010_x86_64.whl", hash = "sha256:98c4d36e99714e55cfbaaee6dd5badbc9a1ec339ebfc3b1f52e293aee6bb71a4"},
    {file = "PyYAML-6.0-cp36-cp36m-win32.whl", hash = "sha256:0283c35a6a9fbf047493e3a0ce8d79ef5030852c51e9d911a27badfde0605293"},
    {file = "PyYAML-6.0-cp36-cp36m-win_amd64.whl", hash = "sha256:07751360502caac1c067a8132d150cf3d61339af5691fe9e87803040dbc5db57"},
    {file = "PyYAML-6.0-cp37-cp37m-macosx_10_9_x86_64.whl", hash = "sha256:819b3830a1543db06c4d4b865e70ded25be52a2e0631ccd2f6a47a2822f2fd7c"},
    {file = "PyYAML-6.0-cp37-cp37m-manylinux_2_17_aarch64.manylinux2014_aarch64.whl", hash = "sha256:473f9edb243cb1935ab5a084eb238d842fb8f404ed2193a915d1784b5a6b5fc0"},
    {file = "PyYAML-6.0-cp37-cp37m-manylinux_2_17_s390x.manylinux2014_s390x.whl", hash = "sha256:0ce82d761c532fe4ec3f87fc45688bdd3a4c1dc5e0b4a19814b9009a29baefd4"},
    {file = "PyYAML-6.0-cp37-cp37m-manylinux_2_5_x86_64.manylinux1_x86_64.manylinux_2_12_x86_64.manylinux2010_x86_64.whl", hash = "sha256:231710d57adfd809ef5d34183b8ed1eeae3f76459c18fb4a0b373ad56bedcdd9"},
    {file = "PyYAML-6.0-cp37-cp37m-win32.whl", hash = "sha256:c5687b8d43cf58545ade1fe3e055f70eac7a5a1a0bf42824308d868289a95737"},
    {file = "PyYAML-6.0-cp37-cp37m-win_amd64.whl", hash = "sha256:d15a181d1ecd0d4270dc32edb46f7cb7733c7c508857278d3d378d14d606db2d"},
    {file = "PyYAML-6.0-cp38-cp38-macosx_10_9_x86_64.whl", hash = "sha256:0b4624f379dab24d3725ffde76559cff63d9ec94e1736b556dacdfebe5ab6d4b"},
    {file = "PyYAML-6.0-cp38-cp38-manylinux_2_17_aarch64.manylinux2014_aarch64.whl", hash = "sha256:213c60cd50106436cc818accf5baa1aba61c0189ff610f64f4a3e8c6726218ba"},
    {file = "PyYAML-6.0-cp38-cp38-manylinux_2_17_s390x.manylinux2014_s390x.whl", hash = "sha256:9fa600030013c4de8165339db93d182b9431076eb98eb40ee068700c9c813e34"},
    {file = "PyYAML-6.0-cp38-cp38-manylinux_2_5_x86_64.manylinux1_x86_64.manylinux_2_12_x86_64.manylinux2010_x86_64.whl", hash = "sha256:277a0ef2981ca40581a47093e9e2d13b3f1fbbeffae064c1d21bfceba2030287"},
    {file = "PyYAML-6.0-cp38-cp38-win32.whl", hash = "sha256:d4eccecf9adf6fbcc6861a38015c2a64f38b9d94838ac1810a9023a0609e1b78"},
    {file = "PyYAML-6.0-cp38-cp38-win_amd64.whl", hash = "sha256:1e4747bc279b4f613a09eb64bba2ba602d8a6664c6ce6396a4d0cd413a50ce07"},
    {file = "PyYAML-6.0-cp39-cp39-macosx_10_9_x86_64.whl", hash = "sha256:055d937d65826939cb044fc8c9b08889e8c743fdc6a32b33e2390f66013e449b"},
    {file = "PyYAML-6.0-cp39-cp39-macosx_11_0_arm64.whl", hash = "sha256:e61ceaab6f49fb8bdfaa0f92c4b57bcfbea54c09277b1b4f7ac376bfb7a7c174"},
    {file = "PyYAML-6.0-cp39-cp39-manylinux_2_17_aarch64.manylinux2014_aarch64.whl", hash = "sha256:d67d839ede4ed1b28a4e8909735fc992a923cdb84e618544973d7dfc71540803"},
    {file = "PyYAML-6.0-cp39-cp39-manylinux_2_17_s390x.manylinux2014_s390x.whl", hash = "sha256:cba8c411ef271aa037d7357a2bc8f9ee8b58b9965831d9e51baf703280dc73d3"},
    {file = "PyYAML-6.0-cp39-cp39-manylinux_2_5_x86_64.manylinux1_x86_64.manylinux_2_12_x86_64.manylinux2010_x86_64.whl", hash = "sha256:40527857252b61eacd1d9af500c3337ba8deb8fc298940291486c465c8b46ec0"},
    {file = "PyYAML-6.0-cp39-cp39-win32.whl", hash = "sha256:b5b9eccad747aabaaffbc6064800670f0c297e52c12754eb1d976c57e4f74dcb"},
    {file = "PyYAML-6.0-cp39-cp39-win_amd64.whl", hash = "sha256:b3d267842bf12586ba6c734f89d1f5b871df0273157918b0ccefa29deb05c21c"},
    {file = "PyYAML-6.0.tar.gz", hash = "sha256:68fb519c14306fec9720a2a5b45bc9f0c8d1b9c72adf45c37baedfcd949c35a2"},
]
regex = [
    {file = "regex-2021.8.21-cp310-cp310-macosx_10_9_x86_64.whl", hash = "sha256:4b0c211c55d4aac4309c3209833c803fada3fc21cdf7b74abedda42a0c9dc3ce"},
    {file = "regex-2021.8.21-cp310-cp310-manylinux_2_17_aarch64.manylinux2014_aarch64.whl", hash = "sha256:5d5209c3ba25864b1a57461526ebde31483db295fc6195fdfc4f8355e10f7376"},
    {file = "regex-2021.8.21-cp310-cp310-manylinux_2_17_x86_64.manylinux2014_x86_64.whl", hash = "sha256:c835c30f3af5c63a80917b72115e1defb83de99c73bc727bddd979a3b449e183"},
    {file = "regex-2021.8.21-cp310-cp310-manylinux_2_5_i686.manylinux1_i686.manylinux_2_12_i686.manylinux2010_i686.whl", hash = "sha256:615fb5a524cffc91ab4490b69e10ae76c1ccbfa3383ea2fad72e54a85c7d47dd"},
    {file = "regex-2021.8.21-cp310-cp310-manylinux_2_5_i686.manylinux1_i686.manylinux_2_17_i686.manylinux2014_i686.whl", hash = "sha256:9966337353e436e6ba652814b0a957a517feb492a98b8f9d3b6ba76d22301dcc"},
    {file = "regex-2021.8.21-cp310-cp310-manylinux_2_5_x86_64.manylinux1_x86_64.manylinux_2_12_x86_64.manylinux2010_x86_64.whl", hash = "sha256:a49f85f0a099a5755d0a2cc6fc337e3cb945ad6390ec892332c691ab0a045882"},
    {file = "regex-2021.8.21-cp310-cp310-win32.whl", hash = "sha256:f93a9d8804f4cec9da6c26c8cfae2c777028b4fdd9f49de0302e26e00bb86504"},
    {file = "regex-2021.8.21-cp310-cp310-win_amd64.whl", hash = "sha256:a795829dc522227265d72b25d6ee6f6d41eb2105c15912c230097c8f5bfdbcdc"},
    {file = "regex-2021.8.21-cp36-cp36m-macosx_10_9_x86_64.whl", hash = "sha256:bca14dfcfd9aae06d7d8d7e105539bd77d39d06caaae57a1ce945670bae744e0"},
    {file = "regex-2021.8.21-cp36-cp36m-manylinux_2_17_aarch64.manylinux2014_aarch64.whl", hash = "sha256:41acdd6d64cd56f857e271009966c2ffcbd07ec9149ca91f71088574eaa4278a"},
    {file = "regex-2021.8.21-cp36-cp36m-manylinux_2_17_x86_64.manylinux2014_x86_64.whl", hash = "sha256:96f0c79a70642dfdf7e6a018ebcbea7ea5205e27d8e019cad442d2acfc9af267"},
    {file = "regex-2021.8.21-cp36-cp36m-manylinux_2_5_i686.manylinux1_i686.manylinux_2_12_i686.manylinux2010_i686.whl", hash = "sha256:45f97ade892ace20252e5ccecdd7515c7df5feeb42c3d2a8b8c55920c3551c30"},
    {file = "regex-2021.8.21-cp36-cp36m-manylinux_2_5_i686.manylinux1_i686.manylinux_2_17_i686.manylinux2014_i686.whl", hash = "sha256:1f9974826aeeda32a76648fc677e3125ade379869a84aa964b683984a2dea9f1"},
    {file = "regex-2021.8.21-cp36-cp36m-manylinux_2_5_x86_64.manylinux1_x86_64.manylinux_2_12_x86_64.manylinux2010_x86_64.whl", hash = "sha256:ea9753d64cba6f226947c318a923dadaf1e21cd8db02f71652405263daa1f033"},
    {file = "regex-2021.8.21-cp36-cp36m-win32.whl", hash = "sha256:ef9326c64349e2d718373415814e754183057ebc092261387a2c2f732d9172b2"},
    {file = "regex-2021.8.21-cp36-cp36m-win_amd64.whl", hash = "sha256:6dbd51c3db300ce9d3171f4106da18fe49e7045232630fe3d4c6e37cb2b39ab9"},
    {file = "regex-2021.8.21-cp37-cp37m-macosx_10_9_x86_64.whl", hash = "sha256:a89ca4105f8099de349d139d1090bad387fe2b208b717b288699ca26f179acbe"},
    {file = "regex-2021.8.21-cp37-cp37m-manylinux_2_17_aarch64.manylinux2014_aarch64.whl", hash = "sha256:d6c2b1d78ceceb6741d703508cd0e9197b34f6bf6864dab30f940f8886e04ade"},
    {file = "regex-2021.8.21-cp37-cp37m-manylinux_2_17_x86_64.manylinux2014_x86_64.whl", hash = "sha256:a34ba9e39f8269fd66ab4f7a802794ffea6d6ac500568ec05b327a862c21ce23"},
    {file = "regex-2021.8.21-cp37-cp37m-manylinux_2_5_i686.manylinux1_i686.manylinux_2_12_i686.manylinux2010_i686.whl", hash = "sha256:ecb6e7c45f9cd199c10ec35262b53b2247fb9a408803ed00ee5bb2b54aa626f5"},
    {file = "regex-2021.8.21-cp37-cp37m-manylinux_2_5_i686.manylinux1_i686.manylinux_2_17_i686.manylinux2014_i686.whl", hash = "sha256:330836ad89ff0be756b58758878409f591d4737b6a8cef26a162e2a4961c3321"},
    {file = "regex-2021.8.21-cp37-cp37m-manylinux_2_5_x86_64.manylinux1_x86_64.manylinux_2_12_x86_64.manylinux2010_x86_64.whl", hash = "sha256:71a904da8c9c02aee581f4452a5a988c3003207cb8033db426f29e5b2c0b7aea"},
    {file = "regex-2021.8.21-cp37-cp37m-win32.whl", hash = "sha256:b511c6009d50d5c0dd0bab85ed25bc8ad6b6f5611de3a63a59786207e82824bb"},
    {file = "regex-2021.8.21-cp37-cp37m-win_amd64.whl", hash = "sha256:93f9f720081d97acee38a411e861d4ce84cbc8ea5319bc1f8e38c972c47af49f"},
    {file = "regex-2021.8.21-cp38-cp38-macosx_10_9_x86_64.whl", hash = "sha256:3a195e26df1fbb40ebee75865f9b64ba692a5824ecb91c078cc665b01f7a9a36"},
    {file = "regex-2021.8.21-cp38-cp38-manylinux_2_17_aarch64.manylinux2014_aarch64.whl", hash = "sha256:06ba444bbf7ede3890a912bd4904bb65bf0da8f0d8808b90545481362c978642"},
    {file = "regex-2021.8.21-cp38-cp38-manylinux_2_17_x86_64.manylinux2014_x86_64.whl", hash = "sha256:8b8d551f1bd60b3e1c59ff55b9e8d74607a5308f66e2916948cafd13480b44a3"},
    {file = "regex-2021.8.21-cp38-cp38-manylinux_2_5_i686.manylinux1_i686.manylinux_2_12_i686.manylinux2010_i686.whl", hash = "sha256:ebbceefbffae118ab954d3cd6bf718f5790db66152f95202ebc231d58ad4e2c2"},
    {file = "regex-2021.8.21-cp38-cp38-manylinux_2_5_i686.manylinux1_i686.manylinux_2_17_i686.manylinux2014_i686.whl", hash = "sha256:ccd721f1d4fc42b541b633d6e339018a08dd0290dc67269df79552843a06ca92"},
    {file = "regex-2021.8.21-cp38-cp38-manylinux_2_5_x86_64.manylinux1_x86_64.manylinux_2_12_x86_64.manylinux2010_x86_64.whl", hash = "sha256:ae87ab669431f611c56e581679db33b9a467f87d7bf197ac384e71e4956b4456"},
    {file = "regex-2021.8.21-cp38-cp38-win32.whl", hash = "sha256:38600fd58c2996829480de7d034fb2d3a0307110e44dae80b6b4f9b3d2eea529"},
    {file = "regex-2021.8.21-cp38-cp38-win_amd64.whl", hash = "sha256:61e734c2bcb3742c3f454dfa930ea60ea08f56fd1a0eb52d8cb189a2f6be9586"},
    {file = "regex-2021.8.21-cp39-cp39-macosx_10_9_x86_64.whl", hash = "sha256:b091dcfee169ad8de21b61eb2c3a75f9f0f859f851f64fdaf9320759a3244239"},
    {file = "regex-2021.8.21-cp39-cp39-manylinux_2_17_aarch64.manylinux2014_aarch64.whl", hash = "sha256:640ccca4d0a6fcc6590f005ecd7b16c3d8f5d52174e4854f96b16f34c39d6cb7"},
    {file = "regex-2021.8.21-cp39-cp39-manylinux_2_17_x86_64.manylinux2014_x86_64.whl", hash = "sha256:ac95101736239260189f426b1e361dc1b704513963357dc474beb0f39f5b7759"},
    {file = "regex-2021.8.21-cp39-cp39-manylinux_2_5_i686.manylinux1_i686.manylinux_2_12_i686.manylinux2010_i686.whl", hash = "sha256:b79dc2b2e313565416c1e62807c7c25c67a6ff0a0f8d83a318df464555b65948"},
    {file = "regex-2021.8.21-cp39-cp39-manylinux_2_5_i686.manylinux1_i686.manylinux_2_17_i686.manylinux2014_i686.whl", hash = "sha256:d8b623fc429a38a881ab2d9a56ef30e8ea20c72a891c193f5ebbddc016e083ee"},
    {file = "regex-2021.8.21-cp39-cp39-manylinux_2_5_x86_64.manylinux1_x86_64.manylinux_2_12_x86_64.manylinux2010_x86_64.whl", hash = "sha256:8021dee64899f993f4b5cca323aae65aabc01a546ed44356a0965e29d7893c94"},
    {file = "regex-2021.8.21-cp39-cp39-win32.whl", hash = "sha256:d6ec4ae13760ceda023b2e5ef1f9bc0b21e4b0830458db143794a117fdbdc044"},
    {file = "regex-2021.8.21-cp39-cp39-win_amd64.whl", hash = "sha256:03840a07a402576b8e3a6261f17eb88abd653ad4e18ec46ef10c9a63f8c99ebd"},
    {file = "regex-2021.8.21.tar.gz", hash = "sha256:faf08b0341828f6a29b8f7dd94d5cf8cc7c39bfc3e67b78514c54b494b66915a"},
]
requests = [
    {file = "requests-2.26.0-py2.py3-none-any.whl", hash = "sha256:6c1246513ecd5ecd4528a0906f910e8f0f9c6b8ec72030dc9fd154dc1a6efd24"},
    {file = "requests-2.26.0.tar.gz", hash = "sha256:b8aa58f8cf793ffd8782d3d8cb19e66ef36f7aba4353eec859e74678b01b07a7"},
]
rfc3986 = [
    {file = "rfc3986-1.5.0-py2.py3-none-any.whl", hash = "sha256:a86d6e1f5b1dc238b218b012df0aa79409667bb209e58da56d0b94704e712a97"},
    {file = "rfc3986-1.5.0.tar.gz", hash = "sha256:270aaf10d87d0d4e095063c65bf3ddbc6ee3d0b226328ce21e036f946e421835"},
]
safety = [
    {file = "safety-1.10.3-py2.py3-none-any.whl", hash = "sha256:5f802ad5df5614f9622d8d71fedec2757099705c2356f862847c58c6dfe13e84"},
    {file = "safety-1.10.3.tar.gz", hash = "sha256:30e394d02a20ac49b7f65292d19d38fa927a8f9582cdfd3ad1adbbc66c641ad5"},
]
shellingham = [
    {file = "shellingham-1.4.0-py2.py3-none-any.whl", hash = "sha256:536b67a0697f2e4af32ab176c00a50ac2899c5a05e0d8e2dadac8e58888283f9"},
    {file = "shellingham-1.4.0.tar.gz", hash = "sha256:4855c2458d6904829bd34c299f11fdeed7cfefbf8a2c522e4caea6cd76b3171e"},
]
six = [
    {file = "six-1.16.0-py2.py3-none-any.whl", hash = "sha256:8abb2f1d86890a2dfb989f9a77cfcfd3e47c2a354b01111771326f8aa26e0254"},
    {file = "six-1.16.0.tar.gz", hash = "sha256:1e61c37477a1626458e36f7b1d82aa5c9b094fa4802892072e49de9c60c4c926"},
]
sniffio = [
    {file = "sniffio-1.2.0-py3-none-any.whl", hash = "sha256:471b71698eac1c2112a40ce2752bb2f4a4814c22a54a3eed3676bc0f5ca9f663"},
    {file = "sniffio-1.2.0.tar.gz", hash = "sha256:c4666eecec1d3f50960c6bdf61ab7bc350648da6c126e3cf6898d8cd4ddcd3de"},
]
taskipy = [
    {file = "taskipy-1.8.1-py3-none-any.whl", hash = "sha256:2b98f499966e40175d1f1306a64587f49dfa41b90d0d86c8f28b067cc58d0a56"},
    {file = "taskipy-1.8.1.tar.gz", hash = "sha256:7a2404125817e45d80e13fa663cae35da6e8ba590230094e815633653e25f98f"},
]
toml = [
    {file = "toml-0.10.2-py2.py3-none-any.whl", hash = "sha256:806143ae5bfb6a3c6e736a764057db0e6a0e05e338b5630894a5f779cabb4f9b"},
    {file = "toml-0.10.2.tar.gz", hash = "sha256:b3bda1d108d5dd99f4a20d24d9c348e91c4db7ab1b749200bded2f839ccbe68f"},
]
tomli = [
    {file = "tomli-1.2.1-py3-none-any.whl", hash = "sha256:8dd0e9524d6f386271a36b41dbf6c57d8e32fd96fd22b6584679dc569d20899f"},
    {file = "tomli-1.2.1.tar.gz", hash = "sha256:a5b75cb6f3968abb47af1b40c1819dc519ea82bcc065776a866e8d74c5ca9442"},
]
typed-ast = [
    {file = "typed_ast-1.4.3-cp35-cp35m-manylinux1_i686.whl", hash = "sha256:2068531575a125b87a41802130fa7e29f26c09a2833fea68d9a40cf33902eba6"},
    {file = "typed_ast-1.4.3-cp35-cp35m-manylinux1_x86_64.whl", hash = "sha256:c907f561b1e83e93fad565bac5ba9c22d96a54e7ea0267c708bffe863cbe4075"},
    {file = "typed_ast-1.4.3-cp35-cp35m-manylinux2014_aarch64.whl", hash = "sha256:1b3ead4a96c9101bef08f9f7d1217c096f31667617b58de957f690c92378b528"},
    {file = "typed_ast-1.4.3-cp35-cp35m-win32.whl", hash = "sha256:dde816ca9dac1d9c01dd504ea5967821606f02e510438120091b84e852367428"},
    {file = "typed_ast-1.4.3-cp35-cp35m-win_amd64.whl", hash = "sha256:777a26c84bea6cd934422ac2e3b78863a37017618b6e5c08f92ef69853e765d3"},
    {file = "typed_ast-1.4.3-cp36-cp36m-macosx_10_9_x86_64.whl", hash = "sha256:f8afcf15cc511ada719a88e013cec87c11aff7b91f019295eb4530f96fe5ef2f"},
    {file = "typed_ast-1.4.3-cp36-cp36m-manylinux1_i686.whl", hash = "sha256:52b1eb8c83f178ab787f3a4283f68258525f8d70f778a2f6dd54d3b5e5fb4341"},
    {file = "typed_ast-1.4.3-cp36-cp36m-manylinux1_x86_64.whl", hash = "sha256:01ae5f73431d21eead5015997ab41afa53aa1fbe252f9da060be5dad2c730ace"},
    {file = "typed_ast-1.4.3-cp36-cp36m-manylinux2014_aarch64.whl", hash = "sha256:c190f0899e9f9f8b6b7863debfb739abcb21a5c054f911ca3596d12b8a4c4c7f"},
    {file = "typed_ast-1.4.3-cp36-cp36m-win32.whl", hash = "sha256:398e44cd480f4d2b7ee8d98385ca104e35c81525dd98c519acff1b79bdaac363"},
    {file = "typed_ast-1.4.3-cp36-cp36m-win_amd64.whl", hash = "sha256:bff6ad71c81b3bba8fa35f0f1921fb24ff4476235a6e94a26ada2e54370e6da7"},
    {file = "typed_ast-1.4.3-cp37-cp37m-macosx_10_9_x86_64.whl", hash = "sha256:0fb71b8c643187d7492c1f8352f2c15b4c4af3f6338f21681d3681b3dc31a266"},
    {file = "typed_ast-1.4.3-cp37-cp37m-manylinux1_i686.whl", hash = "sha256:760ad187b1041a154f0e4d0f6aae3e40fdb51d6de16e5c99aedadd9246450e9e"},
    {file = "typed_ast-1.4.3-cp37-cp37m-manylinux1_x86_64.whl", hash = "sha256:5feca99c17af94057417d744607b82dd0a664fd5e4ca98061480fd8b14b18d04"},
    {file = "typed_ast-1.4.3-cp37-cp37m-manylinux2014_aarch64.whl", hash = "sha256:95431a26309a21874005845c21118c83991c63ea800dd44843e42a916aec5899"},
    {file = "typed_ast-1.4.3-cp37-cp37m-win32.whl", hash = "sha256:aee0c1256be6c07bd3e1263ff920c325b59849dc95392a05f258bb9b259cf39c"},
    {file = "typed_ast-1.4.3-cp37-cp37m-win_amd64.whl", hash = "sha256:9ad2c92ec681e02baf81fdfa056fe0d818645efa9af1f1cd5fd6f1bd2bdfd805"},
    {file = "typed_ast-1.4.3-cp38-cp38-macosx_10_9_x86_64.whl", hash = "sha256:b36b4f3920103a25e1d5d024d155c504080959582b928e91cb608a65c3a49e1a"},
    {file = "typed_ast-1.4.3-cp38-cp38-manylinux1_i686.whl", hash = "sha256:067a74454df670dcaa4e59349a2e5c81e567d8d65458d480a5b3dfecec08c5ff"},
    {file = "typed_ast-1.4.3-cp38-cp38-manylinux1_x86_64.whl", hash = "sha256:7538e495704e2ccda9b234b82423a4038f324f3a10c43bc088a1636180f11a41"},
    {file = "typed_ast-1.4.3-cp38-cp38-manylinux2014_aarch64.whl", hash = "sha256:af3d4a73793725138d6b334d9d247ce7e5f084d96284ed23f22ee626a7b88e39"},
    {file = "typed_ast-1.4.3-cp38-cp38-win32.whl", hash = "sha256:f2362f3cb0f3172c42938946dbc5b7843c2a28aec307c49100c8b38764eb6927"},
    {file = "typed_ast-1.4.3-cp38-cp38-win_amd64.whl", hash = "sha256:dd4a21253f42b8d2b48410cb31fe501d32f8b9fbeb1f55063ad102fe9c425e40"},
    {file = "typed_ast-1.4.3-cp39-cp39-macosx_10_9_x86_64.whl", hash = "sha256:f328adcfebed9f11301eaedfa48e15bdece9b519fb27e6a8c01aa52a17ec31b3"},
    {file = "typed_ast-1.4.3-cp39-cp39-manylinux1_i686.whl", hash = "sha256:2c726c276d09fc5c414693a2de063f521052d9ea7c240ce553316f70656c84d4"},
    {file = "typed_ast-1.4.3-cp39-cp39-manylinux1_x86_64.whl", hash = "sha256:cae53c389825d3b46fb37538441f75d6aecc4174f615d048321b716df2757fb0"},
    {file = "typed_ast-1.4.3-cp39-cp39-manylinux2014_aarch64.whl", hash = "sha256:b9574c6f03f685070d859e75c7f9eeca02d6933273b5e69572e5ff9d5e3931c3"},
    {file = "typed_ast-1.4.3-cp39-cp39-win32.whl", hash = "sha256:209596a4ec71d990d71d5e0d312ac935d86930e6eecff6ccc7007fe54d703808"},
    {file = "typed_ast-1.4.3-cp39-cp39-win_amd64.whl", hash = "sha256:9c6d1a54552b5330bc657b7ef0eae25d00ba7ffe85d9ea8ae6540d2197a3788c"},
    {file = "typed_ast-1.4.3.tar.gz", hash = "sha256:fb1bbeac803adea29cedd70781399c99138358c26d05fcbd23c13016b7f5ec65"},
]
typer = [
    {file = "typer-0.4.0-py3-none-any.whl", hash = "sha256:d81169725140423d072df464cad1ff25ee154ef381aaf5b8225352ea187ca338"},
    {file = "typer-0.4.0.tar.gz", hash = "sha256:63c3aeab0549750ffe40da79a1b524f60e08a2cbc3126c520ebf2eeaf507f5dd"},
]
types-certifi = [
    {file = "types-certifi-2020.4.0.tar.gz", hash = "sha256:787d1a0c7897a1c658f8f7958ae57141b3fff13acb866e5bcd31cfb45037546f"},
    {file = "types_certifi-2020.4.0-py3-none-any.whl", hash = "sha256:0ffdbe451d3b02f6d2cfd87bcfb2f086a4ff1fa76a35d51cfc3771e261d7a8fd"},
]
types-python-dateutil = [
    {file = "types-python-dateutil-2.8.0.tar.gz", hash = "sha256:540c6c53c3a52433d7088254e3afdc3f6c86b5ae452aaa1b796c26d01c9fd73c"},
    {file = "types_python_dateutil-2.8.0-py3-none-any.whl", hash = "sha256:9954d87dc982344bb2aad73a7fe505bdca72f89088ef653c4c40f52649183437"},
]
types-pyyaml = [
    {file = "types-PyYAML-6.0.3.tar.gz", hash = "sha256:6ea4eefa8579e0ce022f785a62de2bcd647fad4a81df5cf946fd67e4b059920b"},
    {file = "types_PyYAML-6.0.3-py3-none-any.whl", hash = "sha256:8b50294b55a9db89498cdc5a65b1b4545112b6cd1cf4465bd693d828b0282a17"},
]
typing-extensions = [
    {file = "typing_extensions-3.10.0.0-py2-none-any.whl", hash = "sha256:0ac0f89795dd19de6b97debb0c6af1c70987fd80a2d62d1958f7e56fcc31b497"},
    {file = "typing_extensions-3.10.0.0-py3-none-any.whl", hash = "sha256:779383f6086d90c99ae41cf0ff39aac8a7937a9283ce0a414e5dd782f4c94a84"},
    {file = "typing_extensions-3.10.0.0.tar.gz", hash = "sha256:50b6f157849174217d0656f99dc82fe932884fb250826c18350e159ec6cdf342"},
]
urllib3 = [
    {file = "urllib3-1.26.6-py2.py3-none-any.whl", hash = "sha256:39fb8672126159acb139a7718dd10806104dec1e2f0f6c88aab05d17df10c8d4"},
    {file = "urllib3-1.26.6.tar.gz", hash = "sha256:f57b4c16c62fa2760b7e3d97c35b255512fb6b59a259730f36ba32ce9f8e342f"},
]
wrapt = [
    {file = "wrapt-1.12.1.tar.gz", hash = "sha256:b62ffa81fb85f4332a4f609cab4ac40709470da05643a082ec1eb88e6d9b97d7"},
]
zipp = [
    {file = "zipp-3.5.0-py3-none-any.whl", hash = "sha256:957cfda87797e389580cb8b9e3870841ca991e2125350677b2ca83a0e99390a3"},
    {file = "zipp-3.5.0.tar.gz", hash = "sha256:f5812b1e007e48cff63449a5e9f4e7ebea716b4111f9c4f9a645f91d579bf0c4"},
]<|MERGE_RESOLUTION|>--- conflicted
+++ resolved
@@ -185,7 +185,7 @@
 
 [[package]]
 name = "httpcore"
-version = "0.14.5"
+version = "0.14.2"
 description = "A minimal low-level HTTP client."
 category = "main"
 optional = false
@@ -199,11 +199,10 @@
 
 [package.extras]
 http2 = ["h2 (>=3,<5)"]
-socks = ["socksio (>=1.0.0,<2.0.0)"]
 
 [[package]]
 name = "httpx"
-version = "0.22.0"
+version = "0.21.1"
 description = "The next generation HTTP client."
 category = "main"
 optional = false
@@ -212,7 +211,7 @@
 [package.dependencies]
 certifi = "*"
 charset-normalizer = "*"
-httpcore = ">=0.14.5,<0.15.0"
+httpcore = ">=0.14.0,<0.15.0"
 rfc3986 = {version = ">=1.3,<2", extras = ["idna2008"]}
 sniffio = "*"
 
@@ -220,7 +219,6 @@
 brotli = ["brotlicffi", "brotli"]
 cli = ["click (>=8.0.0,<9.0.0)", "rich (>=10.0.0,<11.0.0)", "pygments (>=2.0.0,<3.0.0)"]
 http2 = ["h2 (>=3,<5)"]
-socks = ["socksio (>=1.0.0,<2.0.0)"]
 
 [[package]]
 name = "idna"
@@ -743,11 +741,7 @@
 [metadata]
 lock-version = "1.1"
 python-versions = "^3.7"
-<<<<<<< HEAD
-content-hash = "46fe1273b323100561eecea94456ca0dd8fdd68b7759ae985ffc487d3a323684"
-=======
-content-hash = "3c2c9a89e4d2df710c9e61b3a9b7c34639edaf476c3d968ed7c953ef03f1b3e3"
->>>>>>> b3906213
+content-hash = "41428a0823d9b11bcaa19e56200274e1f55609ed629b9d9de739248e8682fb2f"
 
 [metadata.files]
 anyio = [
@@ -860,12 +854,12 @@
     {file = "h11-0.12.0.tar.gz", hash = "sha256:47222cb6067e4a307d535814917cd98fd0a57b6788ce715755fa2b6c28b56042"},
 ]
 httpcore = [
-    {file = "httpcore-0.14.5-py3-none-any.whl", hash = "sha256:2621ee769d0236574df51b305c5f4c69ca8f0c7b215221ad247b1ee42a9a9de1"},
-    {file = "httpcore-0.14.5.tar.gz", hash = "sha256:435ab519628a6e2393f67812dea3ca5c6ad23b457412cd119295d9f906d96a2b"},
+    {file = "httpcore-0.14.2-py3-none-any.whl", hash = "sha256:47d7c8f755719d4a57be0b6e022897e9e963bf9ce4b15b9cc006a38a1cfa2932"},
+    {file = "httpcore-0.14.2.tar.gz", hash = "sha256:ff8f8b9434ec4823f95a30596fbe78039913e706d3e598b0b8955b1e1828e093"},
 ]
 httpx = [
-    {file = "httpx-0.22.0-py3-none-any.whl", hash = "sha256:e35e83d1d2b9b2a609ef367cc4c1e66fd80b750348b20cc9e19d1952fc2ca3f6"},
-    {file = "httpx-0.22.0.tar.gz", hash = "sha256:d8e778f76d9bbd46af49e7f062467e3157a5a3d2ae4876a4bbfd8a51ed9c9cb4"},
+    {file = "httpx-0.21.1-py3-none-any.whl", hash = "sha256:208e5ef2ad4d105213463cfd541898ed9d11851b346473539a8425e644bb7c66"},
+    {file = "httpx-0.21.1.tar.gz", hash = "sha256:02af20df486b78892a614a7ccd4e4e86a5409ec4981ab0e422c579a887acad83"},
 ]
 idna = [
     {file = "idna-3.2-py3-none-any.whl", hash = "sha256:14475042e284991034cb48e06f6851428fb14c4dc953acd9be9a5e95c7b6dd7a"},
