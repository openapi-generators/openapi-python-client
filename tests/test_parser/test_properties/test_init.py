from unittest.mock import MagicMock, call

import attr
import pytest

import openapi_python_client.schema as oai
from openapi_python_client.parser.errors import ParameterError, PropertyError
from openapi_python_client.parser.properties import (
    ListProperty,
    ReferencePath,
    Schemas,
    StringProperty,
    UnionProperty,
)
from openapi_python_client.parser.properties.protocol import ModelProperty, Value
from openapi_python_client.schema import DataType
from openapi_python_client.utils import ClassName, PythonIdentifier

MODULE_NAME = "openapi_python_client.parser.properties"


class TestStringProperty:
    def test_is_base_type(self, string_property_factory):
        assert string_property_factory().is_base_type is True

    @pytest.mark.parametrize(
        "required, expected",
        (
            (True, "str"),
            (False, "Union[Unset, str]"),
        ),
    )
    def test_get_type_string(self, string_property_factory, required, expected):
        p = string_property_factory(required=required)

        assert p.get_type_string() == expected


class TestDateTimeProperty:
    def test_is_base_type(self, date_time_property_factory):
        assert date_time_property_factory().is_base_type is True

    @pytest.mark.parametrize("required", (True, False))
    def test_get_imports(self, date_time_property_factory, required):
        p = date_time_property_factory(required=required)

        expected = {
            "import datetime",
            "from typing import cast",
            "from dateutil.parser import isoparse",
        }
        if not required:
            expected |= {
                "from typing import Union",
                "from ...types import UNSET, Unset",
            }

        assert p.get_imports(prefix="...") == expected


class TestDateProperty:
    def test_is_base_type(self, date_property_factory):
        assert date_property_factory().is_base_type is True

    @pytest.mark.parametrize("required", (True, False))
    def test_get_imports(self, date_property_factory, required):
        p = date_property_factory(required=required)

        expected = {
            "import datetime",
            "from typing import cast",
            "from dateutil.parser import isoparse",
        }
        if not required:
            expected |= {
                "from typing import Union",
                "from ...types import UNSET, Unset",
            }

        assert p.get_imports(prefix="...") == expected


class TestFileProperty:
    def test_is_base_type(self, file_property_factory):
        assert file_property_factory().is_base_type is True

    @pytest.mark.parametrize("required", (True, False))
    def test_get_imports(self, file_property_factory, required):
        p = file_property_factory(required=required)

        expected = {
            "from io import BytesIO",
            "from ...types import File, FileJsonType",
        }
        if not required:
            expected |= {
                "from typing import Union",
                "from ...types import UNSET, Unset",
            }

        assert p.get_imports(prefix="...") == expected


class TestNoneProperty:
    def test_is_base_type(self, none_property_factory):
        assert none_property_factory().is_base_type is True


class TestBooleanProperty:
    def test_is_base_type(self, boolean_property_factory):
        assert boolean_property_factory().is_base_type is True


class TestAnyProperty:
    def test_is_base_type(self, any_property_factory):
        assert any_property_factory().is_base_type is True


class TestIntProperty:
    def test_is_base_type(self, int_property_factory):
        assert int_property_factory().is_base_type is True


class TestListProperty:
    def test_is_base_type(self, list_property_factory):
        assert list_property_factory().is_base_type is False

    @pytest.mark.parametrize("quoted", (True, False))
    def test_get_base_json_type_string_base_inner(self, list_property_factory, quoted):
        p = list_property_factory()
        assert p.get_base_json_type_string(quoted=quoted) == "List[str]"

    @pytest.mark.parametrize("quoted", (True, False))
    def test_get_base_json_type_string_model_inner(self, list_property_factory, model_property_factory, quoted):
        m = model_property_factory()
        p = list_property_factory(inner_property=m)
        assert p.get_base_json_type_string(quoted=quoted) == "List[Dict[str, Any]]"

    def test_get_lazy_import_base_inner(self, list_property_factory):
        p = list_property_factory()
        assert p.get_lazy_imports(prefix="..") == set()

    def test_get_lazy_import_model_inner(self, list_property_factory, model_property_factory):
        m = model_property_factory()
        p = list_property_factory(inner_property=m)
        assert p.get_lazy_imports(prefix="..") == {"from ..models.my_module import MyClass"}

    @pytest.mark.parametrize(
        "required, expected",
        (
            (True, "List[str]"),
            (False, "Union[Unset, List[str]]"),
        ),
    )
    def test_get_type_string_base_inner(self, list_property_factory, required, expected):
        p = list_property_factory(required=required)

        assert p.get_type_string() == expected

    @pytest.mark.parametrize(
        "required, expected",
        (
            (True, "List['MyClass']"),
            (False, "Union[Unset, List['MyClass']]"),
        ),
    )
    def test_get_type_string_model_inner(self, list_property_factory, model_property_factory, required, expected):
        m = model_property_factory()
        p = list_property_factory(required=required, inner_property=m)

        assert p.get_type_string() == expected

    @pytest.mark.parametrize(
        "quoted,expected",
        [
            (False, "List[str]"),
            (True, "List[str]"),
        ],
    )
    def test_get_base_type_string_base_inner(self, list_property_factory, quoted, expected):
        p = list_property_factory()
        assert p.get_base_type_string(quoted=quoted) == expected

    @pytest.mark.parametrize(
        "quoted,expected",
        [
            (False, "List['MyClass']"),
            (True, "List['MyClass']"),
        ],
    )
    def test_get_base_type_string_model_inner(self, list_property_factory, model_property_factory, quoted, expected):
        m = model_property_factory()
        p = list_property_factory(inner_property=m)
        assert p.get_base_type_string(quoted=quoted) == expected

    @pytest.mark.parametrize("required", (True, False))
    def test_get_type_imports(self, list_property_factory, date_time_property_factory, required):
        inner_property = date_time_property_factory()
        p = list_property_factory(inner_property=inner_property, required=required)
        expected = {
            "import datetime",
            "from typing import cast",
            "from dateutil.parser import isoparse",
            "from typing import cast, List",
        }
        if not required:
            expected |= {
                "from typing import Union",
                "from ...types import UNSET, Unset",
            }

        assert p.get_imports(prefix="...") == expected


class TestUnionProperty:
    def test_is_base_type(self, union_property_factory):
        assert union_property_factory().is_base_type is False

    def test_get_lazy_import_base_inner(self, union_property_factory):
        p = union_property_factory()
        assert p.get_lazy_imports(prefix="..") == set()

    def test_get_lazy_import_model_inner(self, union_property_factory, model_property_factory):
        m = model_property_factory()
        p = union_property_factory(inner_properties=[m])
        assert p.get_lazy_imports(prefix="..") == {"from ..models.my_module import MyClass"}

    @pytest.mark.parametrize(
        "required,no_optional,json,expected",
        [
            (False, False, False, "Union[Unset, datetime.datetime, str]"),
            (False, True, False, "Union[datetime.datetime, str]"),
            (True, False, False, "Union[datetime.datetime, str]"),
            (True, True, False, "Union[datetime.datetime, str]"),
            (False, False, True, "Union[Unset, str]"),
            (False, True, True, "str"),
            (True, False, True, "str"),
            (True, True, True, "str"),
        ],
    )
    def test_get_type_string(
        self,
        union_property_factory,
        date_time_property_factory,
        string_property_factory,
        required,
        no_optional,
        json,
        expected,
    ):
        p = union_property_factory(
            required=required,
            inner_properties=[date_time_property_factory(), string_property_factory()],
        )

        assert p.get_base_type_string() == "Union[datetime.datetime, str]"

        assert p.get_type_string(no_optional=no_optional, json=json) == expected

    def test_get_base_type_string_base_inners(
        self, union_property_factory, date_time_property_factory, string_property_factory
    ):
        p = union_property_factory(inner_properties=[date_time_property_factory(), string_property_factory()])

        assert p.get_base_type_string() == "Union[datetime.datetime, str]"

    def test_get_base_type_string_one_base_inner(self, union_property_factory, date_time_property_factory):
        p = union_property_factory(
            inner_properties=[date_time_property_factory()],
        )

        assert p.get_base_type_string() == "datetime.datetime"

    def test_get_base_type_string_one_model_inner(self, union_property_factory, model_property_factory):
        p = union_property_factory(
            inner_properties=[model_property_factory()],
        )

        assert p.get_base_type_string() == "'MyClass'"

    def test_get_base_type_string_model_inners(
        self, union_property_factory, date_time_property_factory, model_property_factory
    ):
        p = union_property_factory(inner_properties=[date_time_property_factory(), model_property_factory()])

        assert p.get_base_type_string() == "Union['MyClass', datetime.datetime]"

    def test_get_base_json_type_string(self, union_property_factory, date_time_property_factory):
        p = union_property_factory(
            inner_properties=[date_time_property_factory()],
        )

        assert p.get_base_json_type_string() == "str"

    @pytest.mark.parametrize("required", (True, False))
    def test_get_type_imports(self, union_property_factory, date_time_property_factory, required):
        p = union_property_factory(
            inner_properties=[date_time_property_factory()],
            required=required,
        )
        expected = {
            "import datetime",
            "from typing import cast",
            "from dateutil.parser import isoparse",
            "from typing import cast, Union",
        }
        if not required:
            expected |= {
                "from typing import Union",
                "from ...types import UNSET, Unset",
            }

        assert p.get_imports(prefix="...") == expected


class TestEnumProperty:
    def test_is_base_type(self, enum_property_factory):
        assert enum_property_factory().is_base_type is True

    @pytest.mark.parametrize(
        "required, expected",
        (
            (False, "Union[Unset, {}]"),
            (True, "{}"),
        ),
    )
    def test_get_type_string(self, mocker, enum_property_factory, required, expected):
        fake_class = mocker.MagicMock()
        fake_class.name = "MyTestEnum"

        p = enum_property_factory(class_info=fake_class, required=required)

        assert p.get_type_string() == expected.format(fake_class.name)
        assert p.get_type_string(no_optional=True) == fake_class.name
        assert p.get_type_string(json=True) == expected.format("str")

    def test_get_imports(self, mocker, enum_property_factory):
        fake_class = mocker.MagicMock(module_name="my_test_enum")
        fake_class.name = "MyTestEnum"
        prefix = "..."

        enum_property = enum_property_factory(class_info=fake_class, required=False)

        assert enum_property.get_imports(prefix=prefix) == {
            f"from {prefix}models.{fake_class.module_name} import {fake_class.name}",
            "from typing import Union",  # Makes sure unset is handled via base class
            "from ...types import UNSET, Unset",
        }

    def test_values_from_list(self):
        from openapi_python_client.parser.properties import EnumProperty

        data = ["abc", "123", "a23", "1bc", 4, -3, "a Thing WIth spaces", ""]

        result = EnumProperty.values_from_list(data)

        assert result == {
            "ABC": "abc",
            "VALUE_1": "123",
            "A23": "a23",
            "VALUE_3": "1bc",
            "VALUE_4": 4,
            "VALUE_NEGATIVE_3": -3,
            "A_THING_WITH_SPACES": "a Thing WIth spaces",
            "VALUE_7": "",
        }

    def test_values_from_list_duplicate(self):
        from openapi_python_client.parser.properties import EnumProperty

        data = ["abc", "123", "a23", "abc"]

        with pytest.raises(ValueError):
            EnumProperty.values_from_list(data)


class TestPropertyFromData:
    def test_property_from_data_str_enum(self, enum_property_factory, config):
        from openapi_python_client.parser.properties import Class, Schemas, property_from_data
        from openapi_python_client.schema import Schema

        existing = enum_property_factory()
        data = Schema(title="AnEnum", enum=["A", "B", "C"], default="B")
        name = "my_enum"
        required = True

        schemas = Schemas(classes_by_name={ClassName("AnEnum", prefix=""): existing})

        prop, new_schemas = property_from_data(
            name=name, required=required, data=data, schemas=schemas, parent_name="parent", config=config
        )

        assert prop == enum_property_factory(
            name=name,
            required=required,
            values={"A": "A", "B": "B", "C": "C"},
            class_info=Class(name=ClassName("ParentAnEnum", ""), module_name=PythonIdentifier("parent_an_enum", "")),
            value_type=str,
            default=Value(python_code="ParentAnEnum.B", raw_value="B"),
        )
        assert schemas != new_schemas, "Provided Schemas was mutated"
        assert new_schemas.classes_by_name == {
            "AnEnum": existing,
            "ParentAnEnum": prop,
        }

    @pytest.mark.parametrize(
        "desc,extra_props",
        [
            ("3_1_implicit_type", {}),
            ("3_1_explicit_type", {"type": ["string", "null"]}),
            ("3_0_implicit_type", {"nullable": True}),
            ("3_0_explicit_type", {"type": "string", "nullable": True}),
        ],
    )
    def test_property_from_data_str_enum_with_null(
        self, desc, extra_props, enum_property_factory, union_property_factory, none_property_factory, config
    ):
        from openapi_python_client.parser.properties import Class, Schemas, property_from_data
        from openapi_python_client.schema import Schema

        existing = enum_property_factory()
        data = Schema(title="AnEnum", enum=["A", "B", "C", None], default="B", **extra_props)
        name = "my_enum"
        required = True

        schemas = Schemas(classes_by_name={ClassName("AnEnum", ""): existing})

        prop, new_schemas = property_from_data(
            name=name, required=required, data=data, schemas=schemas, parent_name="parent", config=config
        )

        # None / null is removed from enum, and property is now nullable
        assert isinstance(prop, UnionProperty), "Enums with None should be converted to UnionProperties"
        enum_prop = enum_property_factory(
            name=name,
            required=required,
            values={"A": "A", "B": "B", "C": "C"},
            class_info=Class(name=ClassName("ParentAnEnum", ""), module_name=PythonIdentifier("parent_an_enum", "")),
            value_type=str,
            default=Value(python_code="ParentAnEnum.B", raw_value="B"),
        )
        none_property = none_property_factory(name=name, required=required)
        assert prop == union_property_factory(
<<<<<<< HEAD
            name=name, default="ParentAnEnum.B", inner_properties=[none_property, enum_prop], required=required
=======
            name=name,
            default=Value(python_code="ParentAnEnum.B", raw_value="B"),
            inner_properties=[none_property, enum_prop],
>>>>>>> a61a7413
        )
        assert schemas != new_schemas, "Provided Schemas was mutated"
        assert new_schemas.classes_by_name == {
            "AnEnum": existing,
            "ParentAnEnum": enum_prop,
        }

    def test_property_from_data_null_enum(self, enum_property_factory, none_property_factory, config):
        from openapi_python_client.parser.properties import Schemas, property_from_data
        from openapi_python_client.schema import Schema

        data = Schema(title="AnEnumWithOnlyNull", enum=[None], default=None)
        name = "my_enum"
        required = True

        schemas = Schemas()

        prop, new_schemas = property_from_data(
            name=name, required=required, data=data, schemas=schemas, parent_name="parent", config=config
        )

        assert prop == none_property_factory(
            name="my_enum", required=required, default=Value(python_code="None", raw_value="None")
        )

    def test_property_from_data_int_enum(self, enum_property_factory, config):
        from openapi_python_client.parser.properties import Class, Schemas, property_from_data
        from openapi_python_client.schema import Schema

        name = "my_enum"
        required = True
        data = Schema.model_construct(title="anEnum", enum=[1, 2, 3], default=3)

        existing = enum_property_factory()
        schemas = Schemas(classes_by_name={ClassName("AnEnum", ""): existing})

        prop, new_schemas = property_from_data(
            name=name, required=required, data=data, schemas=schemas, parent_name="parent", config=config
        )

        assert prop == enum_property_factory(
            name=name,
            required=required,
            values={"VALUE_1": 1, "VALUE_2": 2, "VALUE_3": 3},
            class_info=Class(name=ClassName("ParentAnEnum", ""), module_name=PythonIdentifier("parent_an_enum", "")),
            value_type=int,
            default=Value(python_code="ParentAnEnum.VALUE_3", raw_value=3),
        )
        assert schemas != new_schemas, "Provided Schemas was mutated"
        assert new_schemas.classes_by_name == {
            "AnEnum": existing,
            "ParentAnEnum": prop,
        }

    def test_property_from_data_ref_enum(self, enum_property_factory, config):
        from openapi_python_client.parser.properties import Class, Schemas, property_from_data

        name = "some_enum"
        data = oai.Reference.model_construct(ref="#/components/schemas/MyEnum")
        existing_enum = enum_property_factory(
            name="an_enum",
            required=False,
            values={"A": "a"},
            class_info=Class(name="MyEnum", module_name="my_enum"),
        )
        schemas = Schemas(classes_by_reference={"/components/schemas/MyEnum": existing_enum})

        prop, new_schemas = property_from_data(
            name=name, required=False, data=data, schemas=schemas, parent_name="", config=config
        )

        assert prop == enum_property_factory(
            name="some_enum",
            required=False,
            values={"A": "a"},
            class_info=Class(name="MyEnum", module_name="my_enum"),
        )
        assert schemas == new_schemas

    def test_property_from_data_ref_enum_with_overridden_default(self, enum_property_factory, config):
        from openapi_python_client.parser.properties import Class, Schemas, property_from_data

        name = "some_enum"
        required = False
        data = oai.Schema.model_construct(
            default="b", allOf=[oai.Reference.model_construct(ref="#/components/schemas/MyEnum")]
        )
        existing_enum = enum_property_factory(
            name="an_enum",
            default=Value(python_code="MyEnum.A", raw_value="A"),
            required=required,
            values={"A": "a", "B": "b"},
            class_info=Class(name=ClassName("MyEnum", ""), module_name=PythonIdentifier("my_enum", "")),
        )
        schemas = Schemas(classes_by_reference={ReferencePath("/components/schemas/MyEnum"): existing_enum})

        prop, new_schemas = property_from_data(
            name=name, required=required, data=data, schemas=schemas, parent_name="", config=config
        )
        new_schemas = attr.evolve(new_schemas, models_to_process=[])  # intermediate state irrelevant to this test

        assert prop == enum_property_factory(
            name="some_enum",
            default=Value(python_code="MyEnum.B", raw_value="b"),
            required=required,
            values={"A": "a", "B": "b"},
            class_info=Class(name=ClassName("MyEnum", ""), module_name=PythonIdentifier("my_enum", "")),
        )
        assert schemas == new_schemas

    def test_property_from_data_ref_enum_with_invalid_default(self, enum_property_factory, config):
        from openapi_python_client.parser.properties import Class, Schemas, property_from_data

        name = "some_enum"
        data = oai.Schema.model_construct(
            default="x", allOf=[oai.Reference.model_construct(ref="#/components/schemas/MyEnum")]
        )
        existing_enum = enum_property_factory(
            name="an_enum",
            default=Value(python_code="MyEnum.A", raw_value="A"),
            values={"A": "a", "B": "b"},
            class_info=Class(name=ClassName("MyEnum", ""), module_name=PythonIdentifier("my_enum", "")),
            python_name=PythonIdentifier("an_enum", ""),
        )
        schemas = Schemas(classes_by_reference={ReferencePath("/components/schemas/MyEnum"): existing_enum})

        prop, new_schemas = property_from_data(
            name=name, required=False, data=data, schemas=schemas, parent_name="", config=config
        )

        assert schemas == new_schemas
        assert prop == PropertyError(data=data, detail="Value x is not valid for enum an_enum")

    def test_property_from_data_ref_model(self, model_property_factory, config):
        from openapi_python_client.parser.properties import Class, Schemas, property_from_data

        name = "new_name"
        required = False
        class_name = ClassName("MyModel", "")
        data = oai.Reference.model_construct(ref=f"#/components/schemas/{class_name}")
        class_info = Class(name=class_name, module_name=PythonIdentifier("my_model", ""))

        existing_model = model_property_factory(
            name="old_name",
            class_info=class_info,
        )
        schemas = Schemas(classes_by_reference={ReferencePath(f"/components/schemas/{class_name}"): existing_model})

        prop, new_schemas = property_from_data(
            name=name, required=required, data=data, schemas=schemas, parent_name="", config=config
        )

        assert prop == model_property_factory(
            name=name,
            required=required,
            class_info=class_info,
        )
        assert schemas == new_schemas

    def test_property_from_data_ref_not_found(self, mocker):
        from openapi_python_client.parser.properties import PropertyError, Schemas, property_from_data

        data = oai.Reference.model_construct(ref="a/b/c")
        parse_reference_path = mocker.patch(f"{MODULE_NAME}.parse_reference_path")
        schemas = Schemas()

        prop, new_schemas = property_from_data(
            name="a_prop", required=False, data=data, schemas=schemas, parent_name="parent", config=mocker.MagicMock()
        )

        parse_reference_path.assert_called_once_with(data.ref)
        assert prop == PropertyError(data=data, detail="Could not find reference in parsed models or enums")
        assert schemas == new_schemas
        assert schemas.dependencies == {}

    @pytest.mark.parametrize("references_exist", (True, False))
    def test_property_from_data_ref(self, any_property_factory, references_exist, config):
        from openapi_python_client.parser.properties import Schemas, property_from_data

        name = "new_name"
        required = False
        ref_path = "/components/schemas/RefName"
        data = oai.Reference.model_construct(ref=f"#{ref_path}")
        roots = {"new_root"}

        existing_property = any_property_factory(name="old_name")
        references = {ref_path: {"old_root"}} if references_exist else {}
        schemas = Schemas(classes_by_reference={ref_path: existing_property}, dependencies=references)

        prop, new_schemas = property_from_data(
            name=name, required=required, data=data, schemas=schemas, parent_name="", config=config, roots=roots
        )

        assert prop == any_property_factory(name=name, required=required)
        assert schemas == new_schemas
        assert schemas.dependencies == {ref_path: {*roots, *references.get(ref_path, set())}}

    def test_property_from_data_invalid_ref(self, mocker):
        from openapi_python_client.parser.properties import PropertyError, Schemas, property_from_data

        name = mocker.MagicMock()
        required = mocker.MagicMock()
        data = oai.Reference.model_construct(ref=mocker.MagicMock())
        parse_reference_path = mocker.patch(
            f"{MODULE_NAME}.parse_reference_path", return_value=PropertyError(detail="bad stuff")
        )
        schemas = Schemas()

        prop, new_schemas = property_from_data(
            name=name, required=required, data=data, schemas=schemas, parent_name="parent", config=mocker.MagicMock()
        )

        parse_reference_path.assert_called_once_with(data.ref)
        assert prop == PropertyError(data=data, detail="bad stuff")
        assert schemas == new_schemas

    def test_property_from_data_array(self, config):
        from openapi_python_client.parser.properties import Schemas, property_from_data

        name = "a_list_prop"
        required = True
        data = oai.Schema(
            type=DataType.ARRAY,
            items=oai.Schema(type=DataType.STRING),
        )
        schemas = Schemas()

        response = property_from_data(
            name=name,
            required=required,
            data=data,
            schemas=schemas,
            parent_name="parent",
            config=config,
        )[0]

        assert isinstance(response, ListProperty)
        assert isinstance(response.inner_property, StringProperty)

    def test_property_from_data_union(self, config):
        from openapi_python_client.parser.properties import Schemas, property_from_data

        name = "union_prop"
        required = True
        data = oai.Schema(
            anyOf=[oai.Schema(type=DataType.NUMBER)],
            oneOf=[
                oai.Schema(type=DataType.INTEGER),
            ],
        )
        schemas = Schemas()

        response = property_from_data(
            name=name, required=required, data=data, schemas=schemas, parent_name="parent", config=config
        )[0]

        assert isinstance(response, UnionProperty)
        assert len(response.inner_properties) == 2

    def test_property_from_data_list_of_types(self, config):
        from openapi_python_client.parser.properties import Schemas, property_from_data

        name = "union_prop"
        required = True
        data = oai.Schema(
            type=[DataType.NUMBER, DataType.NULL],
        )
        schemas = Schemas()

        response = property_from_data(
            name=name, required=required, data=data, schemas=schemas, parent_name="parent", config=config
        )[0]

        assert isinstance(response, UnionProperty)
        assert len(response.inner_properties) == 2

    def test_property_from_data_union_of_one_element(self, model_property_factory, config):
        from openapi_python_client.parser.properties import Schemas, property_from_data

        name = "new_name"
        required = False
        class_name = "MyModel"
        existing_model: ModelProperty = model_property_factory()
        schemas = Schemas(classes_by_reference={f"/{class_name}": existing_model})

        data = oai.Schema.model_construct(
            allOf=[oai.Reference.model_construct(ref=f"#/{class_name}")],
        )

        prop, schemas = property_from_data(
            name=name, required=required, data=data, schemas=schemas, parent_name="parent", config=config
        )

        assert prop == attr.evolve(existing_model, name=name, required=required, python_name=PythonIdentifier(name, ""))

    def test_property_from_data_no_valid_props_in_data(self, any_property_factory):
        from openapi_python_client.parser.properties import Schemas, property_from_data

        schemas = Schemas()
        data = oai.Schema()
        name = "blah"

        prop, new_schemas = property_from_data(
            name=name, required=True, data=data, schemas=schemas, parent_name="parent", config=MagicMock()
        )

        assert prop == any_property_factory(name=name, required=True, default=None)
        assert new_schemas == schemas


class TestStringBasedProperty:
    @pytest.mark.parametrize("required", (True, False))
    def test_no_format(self, string_property_factory, required, config):
        from openapi_python_client.parser.properties import property_from_data

        name = "some_prop"
        data = oai.Schema.model_construct(type="string", default="hello world")

        p, _ = property_from_data(
            name=name, required=required, data=data, parent_name=None, config=config, schemas=Schemas()
        )

        assert p == string_property_factory(
            name=name, required=required, default=StringProperty.convert_value("hello world")
        )

    def test_datetime_format(self, date_time_property_factory, config):
        from openapi_python_client.parser.properties import property_from_data

        name = "datetime_prop"
        required = True
        data = oai.Schema.model_construct(type="string", schema_format="date-time", default="2020-11-06T12:00:00")

        p, _ = property_from_data(
            name=name, required=required, data=data, schemas=Schemas(), config=config, parent_name=""
        )

        assert p == date_time_property_factory(
            name=name,
            required=required,
            default=Value(python_code=f"isoparse('{data.default}')", raw_value=data.default),
        )

    def test_datetime_bad_default(self, config):
        from openapi_python_client.parser.properties import property_from_data

        name = "datetime_prop"
        required = True
        data = oai.Schema.model_construct(type="string", schema_format="date-time", default="a")

        result, _ = property_from_data(
            name=name, required=required, data=data, schemas=Schemas(), config=config, parent_name=""
        )

        assert isinstance(result, PropertyError)
        assert result.detail.startswith("Invalid datetime")

    def test_date_format(self, date_property_factory, config):
        from openapi_python_client.parser.properties import property_from_data

        name = "date_prop"
        required = True

        data = oai.Schema.model_construct(type="string", schema_format="date", default="2020-11-06")

        p, _ = property_from_data(
            name=name, required=required, data=data, schemas=Schemas(), config=config, parent_name=""
        )

        assert p == date_property_factory(
            name=name,
            required=required,
            default=Value(python_code=f"isoparse('{data.default}').date()", raw_value=data.default),
        )

    def test_date_format_bad_default(self, config):
        from openapi_python_client.parser.properties import property_from_data

        name = "date_prop"
        required = True

        data = oai.Schema.model_construct(type="string", schema_format="date", default="a")

        p, _ = property_from_data(
            name=name, required=required, data=data, schemas=Schemas(), config=config, parent_name=""
        )

        assert isinstance(p, PropertyError)
        assert p.detail.startswith("Invalid date")

    def test__string_based_property_binary_format(self, file_property_factory, config):
        from openapi_python_client.parser.properties import property_from_data

        name = "file_prop"
        required = True
        data = oai.Schema.model_construct(type="string", schema_format="binary", default="a")

        p, _ = property_from_data(
            name=name, required=required, data=data, schemas=Schemas(), config=config, parent_name=""
        )
        assert p == file_property_factory(name=name, required=required)

    def test__string_based_property_unsupported_format(self, string_property_factory, config):
        from openapi_python_client.parser.properties import property_from_data

        name = "unknown"
        required = True
        data = oai.Schema.model_construct(type="string", schema_format="blah")

        p, _ = property_from_data(
            name=name, required=required, data=data, schemas=Schemas(), config=config, parent_name=""
        )

        assert p == string_property_factory(name=name, required=required)


class TestCreateSchemas:
    def test_skips_references_and_keeps_going(self, mocker, config):
        from openapi_python_client.parser.properties import Schemas, _create_schemas
        from openapi_python_client.schema import Reference, Schema

        components = {"a_ref": Reference.model_construct(), "a_schema": Schema.model_construct()}
        update_schemas_with_data = mocker.patch(f"{MODULE_NAME}.update_schemas_with_data")
        parse_reference_path = mocker.patch(f"{MODULE_NAME}.parse_reference_path")
        schemas = Schemas()

        result = _create_schemas(components=components, schemas=schemas, config=config)
        # Should not even try to parse a path for the Reference
        parse_reference_path.assert_called_once_with("#/components/schemas/a_schema")
        update_schemas_with_data.assert_called_once_with(
            ref_path=parse_reference_path.return_value,
            config=config,
            data=components["a_schema"],
            schemas=Schemas(
                errors=[PropertyError(detail="Reference schemas are not supported.", data=components["a_ref"])]
            ),
        )
        assert result == update_schemas_with_data.return_value

    def test_records_bad_uris_and_keeps_going(self, mocker, config):
        from openapi_python_client.parser.properties import Schemas, _create_schemas
        from openapi_python_client.schema import Schema

        components = {"first": Schema.model_construct(), "second": Schema.model_construct()}
        update_schemas_with_data = mocker.patch(f"{MODULE_NAME}.update_schemas_with_data")
        parse_reference_path = mocker.patch(
            f"{MODULE_NAME}.parse_reference_path", side_effect=[PropertyError(detail="some details"), "a_path"]
        )
        schemas = Schemas()

        result = _create_schemas(components=components, schemas=schemas, config=config)
        parse_reference_path.assert_has_calls(
            [
                call("#/components/schemas/first"),
                call("#/components/schemas/second"),
            ]
        )
        update_schemas_with_data.assert_called_once_with(
            ref_path="a_path",
            config=config,
            data=components["second"],
            schemas=Schemas(errors=[PropertyError(detail="some details", data=components["first"])]),
        )
        assert result == update_schemas_with_data.return_value

    def test_retries_failing_properties_while_making_progress(self, mocker, config):
        from openapi_python_client.parser.properties import Schemas, _create_schemas
        from openapi_python_client.schema import Schema

        components = {"first": Schema.model_construct(), "second": Schema.model_construct()}
        update_schemas_with_data = mocker.patch(
            f"{MODULE_NAME}.update_schemas_with_data", side_effect=[PropertyError(), Schemas(), PropertyError()]
        )
        parse_reference_path = mocker.patch(f"{MODULE_NAME}.parse_reference_path")
        schemas = Schemas()

        result = _create_schemas(components=components, schemas=schemas, config=config)
        parse_reference_path.assert_has_calls(
            [
                call("#/components/schemas/first"),
                call("#/components/schemas/second"),
                call("#/components/schemas/first"),
            ]
        )
        assert update_schemas_with_data.call_count == 3
        assert result.errors == [PropertyError()]


class TestProcessModels:
    def test_detect_recursive_allof_reference_no_retry(self, mocker, model_property_factory, config):
        from openapi_python_client.parser.properties import Class, _process_models
        from openapi_python_client.schema import Reference

        class_name = ClassName("class_name", "")
        recursive_model = model_property_factory(
            class_info=Class(name=class_name, module_name=PythonIdentifier("module_name", ""))
        )
        second_model = model_property_factory()
        schemas = Schemas(
            classes_by_name={
                "recursive": recursive_model,
                "second": second_model,
            },
            models_to_process=[recursive_model, second_model],
        )
        recursion_error = PropertyError(data=Reference.model_construct(ref=f"#/{class_name}"))
        process_model = mocker.patch(f"{MODULE_NAME}.process_model", side_effect=[recursion_error, schemas])
        process_model_errors = mocker.patch(f"{MODULE_NAME}._process_model_errors", return_value=["error"])

        result = _process_models(schemas=schemas, config=config)

        process_model.assert_has_calls(
            [
                call(recursive_model, schemas=schemas, config=config),
                call(schemas.classes_by_name["second"], schemas=schemas, config=config),
            ]
        )
        assert process_model_errors.was_called_once_with([(recursive_model, recursion_error)])
        assert all(error in result.errors for error in process_model_errors.return_value)
        assert "\n\nRecursive allOf reference found" in recursion_error.detail

    def test_resolve_reference_to_single_allof_reference(self, config, model_property_factory):
        # test for https://github.com/openapi-generators/openapi-python-client/issues/1091
        from openapi_python_client.parser.properties import Schemas, build_schemas

        components = {
            "Model1": oai.Schema.model_construct(
                type="object",
                properties={
                    "prop1": oai.Schema.model_construct(type="string"),
                },
            ),
            "Model2": oai.Schema.model_construct(
                allOf=[
                    oai.Reference.model_construct(ref="#/components/schemas/Model1"),
                ]
            ),
            "Model3": oai.Schema.model_construct(
                allOf=[
                    oai.Reference.model_construct(ref="#/components/schemas/Model2"),
                    oai.Schema.model_construct(
                        type="object",
                        properties={
                            "prop2": oai.Schema.model_construct(type="string"),
                        },
                    ),
                ],
            ),
        }
        schemas = Schemas()

        result = build_schemas(components=components, schemas=schemas, config=config)

        assert result.errors == []
        assert result.models_to_process == []

        # Classes should only be generated for Model1 and Model3
        assert result.classes_by_name.keys() == {"Model1", "Model3"}

        # References to Model2 should be resolved to the same class as Model1
        assert result.classes_by_reference.keys() == {
            "/components/schemas/Model1",
            "/components/schemas/Model2",
            "/components/schemas/Model3",
        }
        assert (
            result.classes_by_reference["/components/schemas/Model2"].class_info
            == result.classes_by_reference["/components/schemas/Model1"].class_info
        )

        # Verify that Model3 extended the properties from Model1
        assert [p.name for p in result.classes_by_name["Model3"].optional_properties] == ["prop1", "prop2"]


class TestPropogateRemoval:
    def test_propogate_removal_class_name(self):
        from openapi_python_client.parser.properties import ReferencePath, _propogate_removal
        from openapi_python_client.utils import ClassName

        root = ClassName("ClassName", "")
        ref_path = ReferencePath("/reference")
        other_class_name = ClassName("OtherClassName", "")
        schemas = Schemas(
            classes_by_name={root: None, other_class_name: None},
            classes_by_reference={ref_path: None},
            dependencies={ref_path: {other_class_name}, root: {ref_path}},
        )
        error = PropertyError()

        _propogate_removal(root=root, schemas=schemas, error=error)

        assert schemas.classes_by_name == {other_class_name: None}
        assert schemas.classes_by_reference == {ref_path: None}
        assert not error.detail

    def test_propogate_removal_ref_path(self):
        from openapi_python_client.parser.properties import ReferencePath, _propogate_removal
        from openapi_python_client.utils import ClassName

        root = ReferencePath("/root/reference")
        class_name = ClassName("ClassName", "")
        ref_path = ReferencePath("/ref/path")
        schemas = Schemas(
            classes_by_name={class_name: None},
            classes_by_reference={root: None, ref_path: None},
            dependencies={root: {ref_path, class_name}},
        )
        error = PropertyError()

        _propogate_removal(root=root, schemas=schemas, error=error)

        assert schemas.classes_by_name == {}
        assert schemas.classes_by_reference == {}
        assert error.detail == f"\n{root}\n{ref_path}"

    def test_propogate_removal_ref_path_no_refs(self):
        from openapi_python_client.parser.properties import ReferencePath, _propogate_removal
        from openapi_python_client.utils import ClassName

        root = ReferencePath("/root/reference")
        class_name = ClassName("ClassName", "")
        ref_path = ReferencePath("/ref/path")
        schemas = Schemas(classes_by_name={class_name: None}, classes_by_reference={root: None, ref_path: None})
        error = PropertyError()

        _propogate_removal(root=root, schemas=schemas, error=error)

        assert schemas.classes_by_name == {class_name: None}
        assert schemas.classes_by_reference == {ref_path: None}
        assert error.detail == f"\n{root}"

    def test_propogate_removal_ref_path_already_removed(self):
        from openapi_python_client.parser.properties import ReferencePath, _propogate_removal
        from openapi_python_client.utils import ClassName

        root = ReferencePath("/root/reference")
        class_name = ClassName("ClassName", "")
        ref_path = ReferencePath("/ref/path")
        schemas = Schemas(
            classes_by_name={class_name: None},
            classes_by_reference={ref_path: None},
            dependencies={root: {ref_path, class_name}},
        )
        error = PropertyError()

        _propogate_removal(root=root, schemas=schemas, error=error)

        assert schemas.classes_by_name == {class_name: None}
        assert schemas.classes_by_reference == {ref_path: None}
        assert not error.detail


def test_process_model_errors(mocker, model_property_factory):
    from openapi_python_client.parser.properties import _process_model_errors

    propogate_removal = mocker.patch(f"{MODULE_NAME}._propogate_removal")
    model_errors = [
        (model_property_factory(roots={"root1", "root2"}), PropertyError(detail="existing detail")),
        (model_property_factory(roots=set()), PropertyError()),
        (model_property_factory(roots={"root1", "root3"}), PropertyError(detail="other existing detail")),
    ]
    schemas = Schemas()

    result = _process_model_errors(model_errors, schemas=schemas)

    propogate_removal.assert_has_calls(
        [call(root=root, schemas=schemas, error=error) for model, error in model_errors for root in model.roots]
    )
    assert result == [error for _, error in model_errors]
    assert all("\n\nFailure to process schema has resulted in the removal of:" in error.detail for error in result)


class TestBuildParameters:
    def test_skips_references_and_keeps_going(self, mocker, config):
        from openapi_python_client.parser.properties import Parameters, build_parameters
        from openapi_python_client.schema import Parameter, Reference

        parameters = {
            "reference": Reference(ref="#/components/parameters/another_parameter"),
            "defined": Parameter(
                name="page",
                param_in="query",
                required=False,
                style="form",
                explode=True,
                schema=oai.Schema(type="integer", default=0),
            ),
        }

        update_parameters_with_data = mocker.patch(f"{MODULE_NAME}.update_parameters_with_data")
        parse_reference_path = mocker.patch(f"{MODULE_NAME}.parse_reference_path")

        result = build_parameters(components=parameters, parameters=Parameters(), config=config)
        # Should not even try to parse a path for the Reference
        parse_reference_path.assert_called_once_with("#/components/parameters/defined")
        update_parameters_with_data.assert_called_once_with(
            ref_path=parse_reference_path.return_value,
            data=parameters["defined"],
            parameters=Parameters(
                errors=[ParameterError(detail="Reference parameters are not supported.", data=parameters["reference"])]
            ),
            config=config,
        )
        assert result == update_parameters_with_data.return_value

    def test_records_bad_uris_and_keeps_going(self, mocker, config):
        from openapi_python_client.parser.properties import Parameters, build_parameters
        from openapi_python_client.schema import Parameter

        parameters = {"first": Parameter.model_construct(), "second": Parameter.model_construct()}
        update_parameters_with_data = mocker.patch(f"{MODULE_NAME}.update_parameters_with_data")
        parse_reference_path = mocker.patch(
            f"{MODULE_NAME}.parse_reference_path", side_effect=[ParameterError(detail="some details"), "a_path"]
        )

        result = build_parameters(components=parameters, parameters=Parameters(), config=config)
        parse_reference_path.assert_has_calls(
            [
                call("#/components/parameters/first"),
                call("#/components/parameters/second"),
            ]
        )
        update_parameters_with_data.assert_called_once_with(
            ref_path="a_path",
            data=parameters["second"],
            parameters=Parameters(errors=[ParameterError(detail="some details", data=parameters["first"])]),
            config=config,
        )
        assert result == update_parameters_with_data.return_value

    def test_retries_failing_parameters_while_making_progress(self, mocker, config):
        from openapi_python_client.parser.properties import Parameters, build_parameters
        from openapi_python_client.schema import Parameter

        parameters = {"first": Parameter.model_construct(), "second": Parameter.model_construct()}
        update_parameters_with_data = mocker.patch(
            f"{MODULE_NAME}.update_parameters_with_data", side_effect=[ParameterError(), Parameters(), ParameterError()]
        )

        parse_reference_path = mocker.patch(f"{MODULE_NAME}.parse_reference_path")
        result = build_parameters(components=parameters, parameters=Parameters(), config=config)
        parse_reference_path.assert_has_calls(
            [
                call("#/components/parameters/first"),
                call("#/components/parameters/second"),
                call("#/components/parameters/first"),
            ]
        )
        assert update_parameters_with_data.call_count == 3
        assert result.errors == [ParameterError()]


def test_build_schemas(mocker, config):
    from openapi_python_client.parser.properties import Schemas, build_schemas
    from openapi_python_client.schema import Reference, Schema

    create_schemas = mocker.patch(f"{MODULE_NAME}._create_schemas")
    process_models = mocker.patch(f"{MODULE_NAME}._process_models")

    components = {"a_ref": Reference.model_construct(), "a_schema": Schema.model_construct()}
    schemas = Schemas()

    result = build_schemas(components=components, schemas=schemas, config=config)

    create_schemas.assert_called_once_with(components=components, schemas=schemas, config=config)
    process_models.assert_called_once_with(schemas=create_schemas.return_value, config=config)
    assert result == process_models.return_value<|MERGE_RESOLUTION|>--- conflicted
+++ resolved
@@ -442,13 +442,10 @@
         )
         none_property = none_property_factory(name=name, required=required)
         assert prop == union_property_factory(
-<<<<<<< HEAD
-            name=name, default="ParentAnEnum.B", inner_properties=[none_property, enum_prop], required=required
-=======
             name=name,
             default=Value(python_code="ParentAnEnum.B", raw_value="B"),
             inner_properties=[none_property, enum_prop],
->>>>>>> a61a7413
+            required=required,
         )
         assert schemas != new_schemas, "Provided Schemas was mutated"
         assert new_schemas.classes_by_name == {
