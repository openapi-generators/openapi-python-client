--- conflicted
+++ resolved
@@ -7,7 +7,7 @@
 from openapi_python_client.parser.properties.float import FloatProperty
 from openapi_python_client.parser.properties.int import IntProperty
 from openapi_python_client.parser.properties.merge_properties import merge_properties
-from openapi_python_client.parser.properties.model_property import ModelDetails
+from openapi_python_client.parser.properties.model_property import ModelDetails, ModelProperty
 from openapi_python_client.parser.properties.protocol import Value
 from openapi_python_client.parser.properties.schemas import Class
 from openapi_python_client.parser.properties.string import StringProperty
@@ -151,15 +151,9 @@
     )
 
 
-<<<<<<< HEAD
-def test_merge_string_with_string_enum(string_property_factory, enum_property_factory, config):
-    values = {"A": "A", "B": "B"}
-=======
 @pytest.mark.parametrize("literal_enums", (False, True))
 def test_merge_string_with_string_enum(
-    literal_enums, string_property_factory, enum_property_factory, literal_enum_property_factory
-):
->>>>>>> 40d63f94
+    literal_enums, string_property_factory, enum_property_factory, literal_enum_property_factory, config):
     string_prop = string_property_factory(default=Value("A", "A"), description="desc1", example="example1")
     enum_prop = (
         literal_enum_property_factory(
@@ -189,15 +183,10 @@
     )
 
 
-<<<<<<< HEAD
-def test_merge_int_with_int_enum(int_property_factory, enum_property_factory, config):
-    values = {"VALUE_1": 1, "VALUE_2": 2}
-=======
 @pytest.mark.parametrize("literal_enums", (False, True))
 def test_merge_int_with_int_enum(
-    literal_enums, int_property_factory, enum_property_factory, literal_enum_property_factory
-):
->>>>>>> 40d63f94
+    literal_enums, int_property_factory, enum_property_factory, literal_enum_property_factory, config
+):
     int_prop = int_property_factory(default=Value("1", 1), description="desc1", example="example1")
     enum_prop = (
         literal_enum_property_factory(
@@ -322,8 +311,8 @@
         example="example_1",
         class_info=Class.from_string(string="BaseModel", config=config),
     )
-    derived_model = model_property_factory(
-        name="DerivedModel",
+    extension_model = model_property_factory(
+        name="ExtensionModel",
         details=ModelDetails(
             required_properties=[
                 string_property_factory(name="req_1", description="extended description"),
@@ -338,21 +327,21 @@
         class_info=Class.from_string(string="DerivedModel", config=config),
     )
 
-    assert merge_properties(base_model, derived_model, "", config) == evolve(derived_model, example=base_model.example)
-    assert merge_properties(derived_model, base_model, "", config) == evolve(
-        derived_model, description=base_model.description, example=base_model.example
-    )
-
-
-def test_merge_models_fails_for_unrelated_required_property(model_property_factory, string_property_factory, config):
+    assert merge_properties(base_model, extension_model, "", config) == evolve(extension_model, example=base_model.example)
+    assert merge_properties(extension_model, base_model, "", config) == evolve(
+        extension_model, description=base_model.description, example=base_model.example
+    )
+
+
+def test_merge_unrelated_models(model_property_factory, string_property_factory, config):
     model_1 = model_property_factory(
-        name="model_1",
+        name="propName",
         details=ModelDetails(
             required_properties=[
-                string_property_factory(name="req_1"),
+                string_property_factory(name="req_1", required=True),
             ],
             optional_properties=[
-                string_property_factory(name="opt_1"),
+                string_property_factory(name="opt_1", required=False),
             ],
         ),
         description="desc_1",
@@ -360,55 +349,24 @@
         class_info=Class.from_string(string="Model1", config=config),
     )
     model_2 = model_property_factory(
-        name="model_2",
+        name="propName",
         details=ModelDetails(
             required_properties=[
-                string_property_factory(name="req_2"),
+                string_property_factory(name="req_1", required=True),
+                string_property_factory(name="req_2", required=True),
             ],
             optional_properties=[
-                string_property_factory(name="opt_1"),
-                string_property_factory(name="opt_2"),
+                string_property_factory(name="opt_2", required=False),
             ],
         ),
         description="desc_2",
         class_info=Class.from_string(string="Model2", config=config),
     )
 
-    result = merge_properties(model_1, model_2, "", config)
-    assert isinstance(result, PropertyError)
-    assert result.detail == "unable to merge two unrelated object types for this property"
-
-
-def test_merge_models_fails_for_unrelated_optional_property(model_property_factory, string_property_factory, config):
-    model_1 = model_property_factory(
-        name="model_1",
-        details=ModelDetails(
-            required_properties=[
-                string_property_factory(name="req_1"),
-            ],
-            optional_properties=[
-                string_property_factory(name="opt_1"),
-            ],
-        ),
-        description="desc_1",
-        example="example_1",
-        class_info=Class.from_string(string="Model1", config=config),
-    )
-    model_2 = model_property_factory(
-        name="model_2",
-        details=ModelDetails(
-            required_properties=[
-                string_property_factory(name="req_1"),
-                string_property_factory(name="req_2"),
-            ],
-            optional_properties=[
-                string_property_factory(name="opt_2"),
-            ],
-        ),
-        description="desc_2",
-        class_info=Class.from_string(string="Model2", config=config),
-    )
-
-    result = merge_properties(model_1, model_2, "", config)
-    assert isinstance(result, PropertyError)
-    assert result.detail == "unable to merge two unrelated object types for this property"+    result = merge_properties(model_1, model_2, "ParentSchema", config)
+
+    assert isinstance(result, ModelProperty)
+    assert [p.name for p in result.required_properties] == ["req_1", "req_2"]
+    assert [p.name for p in result.optional_properties] == ["opt_1", "opt_2"]
+    assert result.class_info.name == "ParentSchemaPropName"
+    assert result.description == model_2.description