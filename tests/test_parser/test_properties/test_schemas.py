import pytest

from openapi_python_client import Config
from openapi_python_client.parser.errors import ParameterError
from openapi_python_client.parser.properties import Class, Parameters
from openapi_python_client.parser.properties.schemas import parameter_from_reference
from openapi_python_client.schema import Parameter, Reference
from openapi_python_client.utils import ClassName

MODULE_NAME = "openapi_python_client.parser.properties.schemas"


def test_class_from_string_default_config():
    from openapi_python_client import Config
    from openapi_python_client.parser.properties import Class

    class_ = Class.from_string(string="#/components/schemas/PingResponse", config=Config())

    assert class_.name == "PingResponse"
    assert class_.module_name == "ping_response"


@pytest.mark.parametrize(
    "class_override, module_override, expected_class, expected_module",
    (
        (None, None, "MyResponse", "my_response"),
        ("MyClass", None, "MyClass", "my_class"),
        ("MyClass", "some_module", "MyClass", "some_module"),
        (None, "some_module", "MyResponse", "some_module"),
    ),
)
def test_class_from_string(class_override, module_override, expected_class, expected_module):
    from openapi_python_client.config import ClassOverride, Config
    from openapi_python_client.parser.properties import Class

    ref = "#/components/schemas/MyResponse"
    config = Config(
        class_overrides={"MyResponse": ClassOverride(class_name=class_override, module_name=module_override)}
    )

    result = Class.from_string(string=ref, config=config)
    assert result.name == expected_class
    assert result.module_name == expected_module


class TestParameterFromData:
    def test_cannot_parse_parameters_by_reference(self):
        from openapi_python_client.parser.properties import Parameters
        from openapi_python_client.parser.properties.schemas import parameter_from_data

        ref = Reference.model_construct(ref="#/components/parameters/a_param")
        parameters = Parameters()
        config = Config()
        param_or_error, new_parameters = parameter_from_data(
            name="a_param", data=ref, parameters=parameters, config=config
        )
        assert param_or_error == ParameterError("Unable to resolve another reference")
        assert new_parameters == parameters

    def test_parameters_without_schema_are_ignored(self):
        from openapi_python_client.parser.properties import Parameters
        from openapi_python_client.parser.properties.schemas import parameter_from_data
        from openapi_python_client.schema import ParameterLocation

        param = Parameter(name="a_schemaless_param", param_in=ParameterLocation.QUERY)
        parameters = Parameters()
        config = Config()
        param_or_error, new_parameters = parameter_from_data(
            name=param.name, data=param, parameters=parameters, config=config
        )
        assert param_or_error == ParameterError("Parameter has no schema")
        assert new_parameters == parameters

    def test_registers_new_parameters(self):
        from openapi_python_client.parser.properties import Parameters
        from openapi_python_client.parser.properties.schemas import parameter_from_data
        from openapi_python_client.schema import ParameterLocation, Schema

        param = Parameter.model_construct(
            name="a_param", param_in=ParameterLocation.QUERY, param_schema=Schema.model_construct()
        )
        parameters = Parameters()
        config = Config()
        param_or_error, new_parameters = parameter_from_data(
            name=param.name, data=param, parameters=parameters, config=config
        )
        assert param_or_error == param
        assert new_parameters.classes_by_name[ClassName(param.name, prefix=config.field_prefix)] == param


class TestParameterFromReference:
    def test_returns_parameter_if_parameter_provided(self):
        param = Parameter.model_construct()
        params = Parameters()
        param_or_error = parameter_from_reference(param=param, parameters=params)
        assert param_or_error == param

    def test_errors_out_if_reference_not_in_parameters(self):
        ref = Reference.model_construct(ref="#/components/parameters/a_param")
        class_info = Class(name="a_param", module_name="module_name")
        existing_param = Parameter.model_construct(name="a_param")
        param_by_ref = Reference.model_construct(ref="#/components/parameters/another_param")
        params = Parameters(
            classes_by_name={class_info.name: existing_param}, classes_by_reference={ref.ref: existing_param}
        )
        param_or_error = parameter_from_reference(param=param_by_ref, parameters=params)
        assert param_or_error == ParameterError(
            detail="Reference `/components/parameters/another_param` not found.",
        )

    def test_returns_reference_from_registry(self):
        existing_param = Parameter.model_construct(name="a_param")
        class_info = Class(name="MyParameter", module_name="module_name")
        params = Parameters(
            classes_by_name={class_info.name: existing_param},
            classes_by_reference={"/components/parameters/a_param": existing_param},
        )

        param_by_ref = Reference.model_construct(ref="#/components/parameters/a_param")
        param_or_error = parameter_from_reference(param=param_by_ref, parameters=params)
        assert param_or_error == existing_param


class TestUpdateParametersFromData:
    def test_reports_parameters_with_errors(self, mocker):
        from openapi_python_client.parser.properties.schemas import update_parameters_with_data
        from openapi_python_client.schema import ParameterLocation, Schema

        parameters = Parameters()
        param = Parameter.model_construct(
            name="a_param", param_in=ParameterLocation.QUERY, param_schema=Schema.model_construct()
        )
        parameter_from_data = mocker.patch(
            f"{MODULE_NAME}.parameter_from_data", side_effect=[(ParameterError(), parameters)]
        )
<<<<<<< HEAD
        ref_path = Reference.model_construct(ref="#/components/parameters/a_param")
        new_parameters_or_error = update_parameters_with_data(ref_path=ref_path.ref, data=param, parameters=parameters)
=======
        ref_path = Reference.construct(ref="#/components/parameters/a_param")
        config = Config()
        new_parameters_or_error = update_parameters_with_data(
            ref_path=ref_path.ref, data=param, parameters=parameters, config=config
        )
>>>>>>> 63c87d71

        parameter_from_data.assert_called_once()
        assert new_parameters_or_error == ParameterError(
            detail="Unable to parse this part of your OpenAPI document: : None",
            header="Unable to parse parameter #/components/parameters/a_param",
        )

    def test_records_references_to_parameters(self, mocker):
        from openapi_python_client.parser.properties.schemas import update_parameters_with_data
        from openapi_python_client.schema import ParameterLocation, Schema

        parameters = Parameters()
        param = Parameter.model_construct(
            name="a_param", param_in=ParameterLocation.QUERY, param_schema=Schema.model_construct()
        )
        parameter_from_data = mocker.patch(f"{MODULE_NAME}.parameter_from_data", side_effect=[(param, parameters)])
        ref_path = "#/components/parameters/a_param"
        config = Config()
        new_parameters = update_parameters_with_data(
            ref_path=ref_path, data=param, parameters=parameters, config=config
        )

        parameter_from_data.assert_called_once()
        assert new_parameters.classes_by_reference[ref_path] == param<|MERGE_RESOLUTION|>--- conflicted
+++ resolved
@@ -133,16 +133,11 @@
         parameter_from_data = mocker.patch(
             f"{MODULE_NAME}.parameter_from_data", side_effect=[(ParameterError(), parameters)]
         )
-<<<<<<< HEAD
         ref_path = Reference.model_construct(ref="#/components/parameters/a_param")
-        new_parameters_or_error = update_parameters_with_data(ref_path=ref_path.ref, data=param, parameters=parameters)
-=======
-        ref_path = Reference.construct(ref="#/components/parameters/a_param")
         config = Config()
         new_parameters_or_error = update_parameters_with_data(
             ref_path=ref_path.ref, data=param, parameters=parameters, config=config
         )
->>>>>>> 63c87d71
 
         parameter_from_data.assert_called_once()
         assert new_parameters_or_error == ParameterError(
