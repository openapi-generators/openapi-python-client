--- conflicted
+++ resolved
@@ -1,10 +1,7 @@
 from unittest.mock import MagicMock
 
-<<<<<<< HEAD
-=======
 import pytest
 
->>>>>>> bf575fbd
 import openapi_python_client.schema as oai
 from openapi_python_client import GeneratorError
 from openapi_python_client.parser.errors import ParseError
@@ -314,23 +311,10 @@
         data = {
             "not_a_number": response_1_data,
         }
-<<<<<<< HEAD
-        endpoint = Endpoint(
-            path="path",
-            method="method",
-            description=None,
-            name="name",
-            requires_security=False,
-            tag="tag",
-            relative_imports={"import_3"},
-        )
-        response_from_data = mocker.patch(f"{MODULE_NAME}.response_from_data")
-        config = MagicMock()
-=======
         endpoint = self.make_endpoint()
         parse_error = ParseError(data=mocker.MagicMock())
         response_from_data = mocker.patch(f"{MODULE_NAME}.response_from_data", return_value=(parse_error, schemas))
->>>>>>> bf575fbd
+        config = MagicMock()
 
         response, schemas = Endpoint._add_responses(endpoint=endpoint, data=data, schemas=schemas, config=config)
 
