--- conflicted
+++ resolved
@@ -817,99 +817,4 @@
             responses={},
         )
         collection: EndpointCollection = collections["default"]
-<<<<<<< HEAD
-        assert isinstance(collection.endpoints[0].query_parameters[0], IntProperty)
-
-    def test_from_data_errors(self, mocker, config):
-        from openapi_python_client.parser.openapi import ParseError
-
-        path_1_put = oai.Operation.model_construct()
-        path_1_post = oai.Operation.model_construct(tags=["tag_2", "tag_3"])
-        path_2_get = oai.Operation.model_construct()
-        data = {
-            "path_1": oai.PathItem.model_construct(post=path_1_post, put=path_1_put),
-            "path_2": oai.PathItem.model_construct(get=path_2_get),
-        }
-        schemas_1 = mocker.MagicMock()
-        schemas_2 = mocker.MagicMock()
-        schemas_3 = mocker.MagicMock()
-        parameters_1 = mocker.MagicMock()
-        parameters_2 = mocker.MagicMock()
-        parameters_3 = mocker.MagicMock()
-        mocker.patch.object(
-            Endpoint,
-            "from_data",
-            side_effect=[
-                (ParseError(data="1"), schemas_1, parameters_1),
-                (ParseError(data="2"), schemas_2, parameters_2),
-                (mocker.MagicMock(errors=[ParseError(data="3")], path="path_2"), schemas_3, parameters_3),
-            ],
-        )
-        schemas = mocker.MagicMock()
-        parameters = mocker.MagicMock()
-
-        result, result_schemas, result_parameters = EndpointCollection.from_data(
-            data=data,
-            schemas=schemas,
-            config=config,
-            parameters=parameters,
-            request_bodies={},
-            responses={},
-        )
-
-        assert result["default"].parse_errors[0].data == "1"
-        assert result["default"].parse_errors[1].data == "3"
-        assert result["tag_2"].parse_errors[0].data == "2"
-        assert result_schemas == schemas_3
-
-    def test_from_data_tags_snake_case_sanitizer(self, mocker, config):
-        from openapi_python_client.parser.openapi import Endpoint, EndpointCollection
-
-        path_1_put = oai.Operation.model_construct()
-        path_1_post = oai.Operation.model_construct(tags=["AMF Subscription Info (Document)", "tag_3"])
-        path_2_get = oai.Operation.model_construct(tags=["3. ABC"])
-        data = {
-            "path_1": oai.PathItem.model_construct(post=path_1_post, put=path_1_put),
-            "path_2": oai.PathItem.model_construct(get=path_2_get),
-        }
-        endpoint_1 = mocker.MagicMock(autospec=Endpoint, tag="default", relative_imports={"1", "2"}, path="path_1")
-        endpoint_2 = mocker.MagicMock(
-            autospec=Endpoint, tag="AMFSubscriptionInfo (Document)", relative_imports={"2"}, path="path_1"
-        )
-        endpoint_3 = mocker.MagicMock(autospec=Endpoint, tag="default", relative_imports={"2", "3"}, path="path_2")
-        schemas_1 = mocker.MagicMock()
-        schemas_2 = mocker.MagicMock()
-        schemas_3 = mocker.MagicMock()
-        parameters_1 = mocker.MagicMock()
-        parameters_2 = mocker.MagicMock()
-        parameters_3 = mocker.MagicMock()
-        mocker.patch.object(
-            Endpoint,
-            "from_data",
-            side_effect=[
-                (endpoint_1, schemas_1, parameters_1),
-                (endpoint_2, schemas_2, parameters_2),
-                (endpoint_3, schemas_3, parameters_3),
-            ],
-        )
-        schemas = mocker.MagicMock()
-        parameters = mocker.MagicMock()
-
-        result = EndpointCollection.from_data(
-            data=data, schemas=schemas, parameters=parameters, config=config, request_bodies={}, responses={}
-        )
-
-        assert result == (
-            {
-                "default": EndpointCollection("default", endpoints=[endpoint_1]),
-                "amf_subscription_info_document": EndpointCollection(
-                    "amf_subscription_info_document", endpoints=[endpoint_2]
-                ),
-                "tag3_abc": EndpointCollection("tag3_abc", endpoints=[endpoint_3]),
-            },
-            schemas_3,
-            parameters_3,
-        )
-=======
-        assert isinstance(collection.endpoints[0].query_parameters[0], IntProperty)
->>>>>>> 5efa22bf
+        assert isinstance(collection.endpoints[0].query_parameters[0], IntProperty)