from dataclasses import dataclass, field
from typing import Any, ClassVar, Dict, List, Optional

from openapi_python_client import utils

from .reference import Reference


@dataclass
class Property:
    """ Describes a single property for a schema """

    name: str
    required: bool
    default: Optional[Any]

    constructor_template: ClassVar[Optional[str]] = None
    _type_string: ClassVar[str]

    python_name: str = field(init=False)

    def __post_init__(self) -> None:
        self.python_name = utils.snake_case(self.name)

    def get_type_string(self) -> str:
        """ Get a string representation of type that should be used when declaring this property """
        if self.required:
            return self._type_string
        return f"Optional[{self._type_string}]"

    def to_string(self) -> str:
        """ How this should be declared in a dataclass """
        if self.default:
            default = self.default
        elif not self.required:
            default = "None"
        else:
            default = None

        if default is not None:
            return f"{self.python_name}: {self.get_type_string()} = {self.default}"
        else:
            return f"{self.python_name}: {self.get_type_string()}"

    def transform(self) -> str:
        """ What it takes to turn this object into a native python type """
        return self.python_name

    def constructor_from_dict(self, dict_name: str) -> str:
        """ How to load this property from a dict (used in generated model from_dict function """
        if self.required:
            return f'{dict_name}["{self.name}"]'
        else:
            return f'{dict_name}.get("{self.name}")'


@dataclass
class StringProperty(Property):
    """ A property of type str """

    max_length: Optional[int] = None
    pattern: Optional[str] = None

    _type_string: ClassVar[str] = "str"

    def __post_init__(self) -> None:
        super().__post_init__()
        if self.default is not None:
            self.default = f'"{self.default}"'


@dataclass
class DateTimeProperty(Property):
    """ A property of type datetime.datetime """

    _type_string: ClassVar[str] = "datetime"
    constructor_template: ClassVar[str] = "datetime_property.pyi"


@dataclass
class FloatProperty(Property):
    """ A property of type float """

    default: Optional[float] = None
    _type_string: ClassVar[str] = "float"


@dataclass
class IntProperty(Property):
    """ A property of type int """

    default: Optional[int] = None
    _type_string: ClassVar[str] = "int"


@dataclass
class BooleanProperty(Property):
    """ Property for bool """

    _type_string: ClassVar[str] = "bool"


@dataclass
class BasicListProperty(Property):
    """ A List of basic types """

    type: str

    def constructor_from_dict(self, dict_name: str) -> str:
        """ How to set this property from a dictionary of values """
        return f'{dict_name}.get("{self.name}", [])'

    def get_type_string(self) -> str:
        """ Get a string representation of type that should be used when declaring this property """
        if self.required:
            return f"List[{self.type}]"
        return f"Optional[List[{self.type}]]"


@dataclass
class ReferenceListProperty(Property):
    """ A List of References """

    reference: Reference
    constructor_template: ClassVar[str] = "reference_list_property.pyi"

    def get_type_string(self) -> str:
        """ Get a string representation of type that should be used when declaring this property """
        if self.required:
            return f"List[{self.reference.class_name}]"
        return f"Optional[List[{self.reference.class_name}]]"


@dataclass
class EnumListProperty(Property):
    """ List of Enum values """

    values: Dict[str, str]
    reference: Reference = field(init=False)
    constructor_template: ClassVar[str] = "enum_list_property.pyi"

    def __post_init__(self) -> None:
        super().__post_init__()
        self.reference = Reference.from_ref(self.name)

    def get_type_string(self) -> str:
        """ Get a string representation of type that should be used when declaring this property """
        if self.required:
            return f"List[{self.reference.class_name}]"
        return f"Optional[List[{self.reference.class_name}]]"


@dataclass
class EnumProperty(Property):
    """ A property that should use an enum """

    values: Dict[str, str]
    reference: Reference

    def __post_init__(self) -> None:
<<<<<<< HEAD
=======
        super().__post_init__()
        self.reference = Reference.from_ref(self.name)
>>>>>>> 66970cba
        inverse_values = {v: k for k, v in self.values.items()}
        if self.default is not None:
            self.default = f"{self.reference.class_name}.{inverse_values[self.default]}"

    def get_type_string(self) -> str:
        """ Get a string representation of type that should be used when declaring this property """

        if self.required:
            return self.reference.class_name
        return f"Optional[{self.reference.class_name}]"

    def transform(self) -> str:
        """ Output to the template, convert this Enum into a JSONable value """
        return f"{self.python_name}.value"

    def constructor_from_dict(self, dict_name: str) -> str:
        """ How to load this property from a dict (used in generated model from_dict function """
        constructor = f'{self.reference.class_name}({dict_name}["{self.name}"])'
        if not self.required:
            constructor += f' if "{self.name}" in {dict_name} else None'
        return constructor

    @staticmethod
    def values_from_list(l: List[str], /) -> Dict[str, str]:
        """ Convert a list of values into dict of {name: value} """
        output: Dict[str, str] = {}

        for i, value in enumerate(l):
            if value[0].isalpha():
                key = value.upper()
            else:
                key = f"VALUE_{i}"
            assert key not in output, f"Duplicate key {key} in Enum"
            output[key] = value

        return output


@dataclass
class RefProperty(Property):
    """ A property which refers to another Schema """

    reference: Reference

    constructor_template: ClassVar[str] = "ref_property.pyi"

    def get_type_string(self) -> str:
        """ Get a string representation of type that should be used when declaring this property """
        if self.required:
            return self.reference.class_name
        return f"Optional[{self.reference.class_name}]"

    def transform(self) -> str:
        """ Convert this into a JSONable value """
        return f"{self.python_name}.to_dict()"


@dataclass
class DictProperty(Property):
    """ Property that is a general Dict """

    _type_string: ClassVar[str] = "Dict[Any, Any]"


_openapi_types_to_python_type_strings = {
    "string": "str",
    "number": "float",
    "integer": "int",
    "boolean": "bool",
    "object": "Dict[Any, Any]",
}


def property_from_dict(name: str, required: bool, data: Dict[str, Any]) -> Property:
    """ Generate a Property from the OpenAPI dictionary representation of it """
    if "enum" in data:
        return EnumProperty(
            name=name,
            required=required,
            values=EnumProperty.values_from_list(data["enum"]),
            reference=Reference.from_ref(data.get("title", name)),
            default=data.get("default"),
        )
    if "$ref" in data:
        return RefProperty(name=name, required=required, reference=Reference.from_ref(data["$ref"]), default=None)
    if data["type"] == "string":
        if "format" not in data:
            return StringProperty(
                name=name, default=data.get("default"), required=required, pattern=data.get("pattern"),
            )
        elif data["format"] == "date-time":
            return DateTimeProperty(name=name, required=required, default=data.get("default"))
    elif data["type"] == "number":
        return FloatProperty(name=name, default=data.get("default"), required=required)
    elif data["type"] == "integer":
        return IntProperty(name=name, default=data.get("default"), required=required)
    elif data["type"] == "boolean":
        return BooleanProperty(name=name, required=required, default=data.get("default"))
    elif data["type"] == "array":
        if "$ref" in data["items"]:
            return ReferenceListProperty(
                name=name, required=required, default=None, reference=Reference.from_ref(data["items"]["$ref"])
            )
        if "enum" in data["items"]:
            return EnumListProperty(
                name=name, required=required, default=None, values=EnumProperty.values_from_list(data["items"]["enum"])
            )
        if "type" in data["items"]:
            return BasicListProperty(
                name=name,
                required=required,
                default=None,
                type=_openapi_types_to_python_type_strings[data["items"]["type"]],
            )
    elif data["type"] == "object":
        return DictProperty(name=name, required=required, default=data.get("default"))
    raise ValueError(f"Did not recognize type of {data}")<|MERGE_RESOLUTION|>--- conflicted
+++ resolved
@@ -158,11 +158,7 @@
     reference: Reference
 
     def __post_init__(self) -> None:
-<<<<<<< HEAD
-=======
         super().__post_init__()
-        self.reference = Reference.from_ref(self.name)
->>>>>>> 66970cba
         inverse_values = {v: k for k, v in self.values.items()}
         if self.default is not None:
             self.default = f"{self.reference.class_name}.{inverse_values[self.default]}"
