--- conflicted
+++ resolved
@@ -7,10 +7,6 @@
 
 
 def sanitize(value: str) -> str:
-<<<<<<< HEAD
-    """Removes every character that isn't 0-9, A-Z, a-z, ' ', -, or _"""
-    return re.sub(r"[^\w _\-]+", "", value)
-=======
     """ Removes every character that isn't 0-9, A-Z, a-z, or a known delimiter """
     return re.sub(rf"[^\w{delimiters}]+", "", value)
 
@@ -19,7 +15,6 @@
     """ Split a string on non-capital letters and known delimiters """
     value = " ".join(re.split("([A-Z]?[a-z]+)", value))
     return re.findall(rf"[^{delimiters}]+", value)
->>>>>>> 85a070aa
 
 
 def fix_keywords(value: str) -> str:
