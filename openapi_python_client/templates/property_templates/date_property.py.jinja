--- conflicted
+++ resolved
@@ -10,11 +10,7 @@
 
 {% macro check_type_for_construct(property, source) %}isinstance({{ source }}, str){% endmacro %}
 
-<<<<<<< HEAD
-{% macro transform(property, source, destination, declare_type=True, query_param=False) %}
-=======
-{% macro transform(property, source, destination, declare_type=True, stringify=False) %}
->>>>>>> 605c246a
+{% macro transform(property, source, destination, declare_type=True, stringify=False, query_param=False) %}
 {% if property.required %}
 {{ destination }} = {{ source }}.isoformat() {% if property.nullable %}if {{ source }} else None {%endif%}
 {% else %}
