{% macro construct_function(property, source) %}
File(
     payload = BytesIO({{ source }})
)
{% endmacro %}

{% from "property_templates/property_macros.py.jinja" import construct_template %}

{% macro construct(property, source, initial_value=None) %}
{{ construct_template(construct_function, property, source, initial_value=initial_value) }}
{% endmacro %}

{% macro check_type_for_construct(property, source) %}isinstance({{ source }}, bytes){% endmacro %}

<<<<<<< HEAD
{% macro transform(property, source, destination, declare_type=True, query_param=False) %}
=======
{% macro transform(property, source, destination, declare_type=True, stringify=False) %}
>>>>>>> 605c246a
{% if property.required %}
{% if property.nullable %}
{{ destination }} = {{ source }}.to_tuple() if {{ source }} else None
{% else %}
{{ destination }} = {{ source }}.to_tuple()
{% endif %}
{% else %}
{{ destination }}{% if declare_type %}: {{ property.get_type_string(json=True) }}{% endif %} = UNSET
if not isinstance({{ source }}, Unset){% if query_param %} and {{ source }} is not None{% endif %}:
{% if property.nullable %}
    {{ destination }} = {{ source }}.to_tuple() if {{ source }} else None
{% else %}
    {{ destination }} = {{ source }}.to_tuple()
{% endif %}
{% endif %}
{% endmacro %}<|MERGE_RESOLUTION|>--- conflicted
+++ resolved
@@ -12,11 +12,7 @@
 
 {% macro check_type_for_construct(property, source) %}isinstance({{ source }}, bytes){% endmacro %}
 
-<<<<<<< HEAD
-{% macro transform(property, source, destination, declare_type=True, query_param=False) %}
-=======
-{% macro transform(property, source, destination, declare_type=True, stringify=False) %}
->>>>>>> 605c246a
+{% macro transform(property, source, destination, declare_type=True, stringify=False, query_param=False) %}
 {% if property.required %}
 {% if property.nullable %}
 {{ destination }} = {{ source }}.to_tuple() if {{ source }} else None
