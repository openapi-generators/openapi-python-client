--- conflicted
+++ resolved
@@ -5,24 +5,7 @@
 {% from "property_templates/property_macros.py.jinja" import construct_template %}
 
 {% macro construct(property, source, initial_value=None) %}
-<<<<<<< HEAD
-{% if property.required and not property.nullable %}
-{{ property.python_name }} = {{ property.reference.class_name }}.from_dict({{ source }})
-{% else %}
-{% if initial_value != None %}
-{{ property.python_name }} = {{ initial_value }}
-{% elif property.nullable %}
-{{ property.python_name }} = None
-{% else %}
-{{ property.python_name }}: {{ property.get_type_string() }} = UNSET
-{% endif %}
-_{{ property.python_name }} = {{source}}
-if {% if property.nullable %}_{{ property.python_name }} is not None{% endif %}{% if property.nullable and not property.required %} and {% endif %}{% if not property.required %}not isinstance(_{{ property.python_name }},  Unset){% endif %}:
-    {{ property.python_name }} = {{ property.reference.class_name }}.from_dict(_{{ property.python_name }})
-{% endif %}
-=======
 {{ construct_template(construct_function, property, source, initial_value=initial_value) }}
->>>>>>> 968d6142
 {% endmacro %}
 
 {% macro check_type_for_construct(property, source) %}isinstance({{ source }}, dict){% endmacro %}
