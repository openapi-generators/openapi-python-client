--- conflicted
+++ resolved
@@ -50,12 +50,8 @@
         data: dict[str, oai.PathItem],
         schemas: Schemas,
         parameters: Parameters,
-<<<<<<< HEAD
-        request_bodies: Dict[str, Union[oai.RequestBody, oai.Reference]],
-        responses: Dict[str, Union[oai.Response, oai.Reference]],
-=======
         request_bodies: dict[str, Union[oai.RequestBody, oai.Reference]],
->>>>>>> 861ef562
+        responses: dict[str, Union[oai.Response, oai.Reference]],
         config: Config,
     ) -> tuple[dict[utils.PythonIdentifier, "EndpointCollection"], Schemas, Parameters]:
         """Parse the openapi paths data to get EndpointCollections by tag"""
@@ -151,18 +147,13 @@
 
     @staticmethod
     def _add_responses(
-<<<<<<< HEAD
         *,
         endpoint: "Endpoint",
         data: oai.Responses,
         schemas: Schemas,
-        responses: Dict[str, Union[oai.Response, oai.Reference]],
+        responses: dict[str, Union[oai.Response, oai.Reference]],
         config: Config,
-    ) -> Tuple["Endpoint", Schemas]:
-=======
-        *, endpoint: "Endpoint", data: oai.Responses, schemas: Schemas, config: Config
     ) -> tuple["Endpoint", Schemas]:
->>>>>>> 861ef562
         endpoint = deepcopy(endpoint)
         for code, response_data in data.items():
             status_code: HTTPStatus
@@ -413,12 +404,8 @@
         tag: str,
         schemas: Schemas,
         parameters: Parameters,
-<<<<<<< HEAD
-        request_bodies: Dict[str, Union[oai.RequestBody, oai.Reference]],
-        responses: Dict[str, Union[oai.Response, oai.Reference]],
-=======
         request_bodies: dict[str, Union[oai.RequestBody, oai.Reference]],
->>>>>>> 861ef562
+        responses: dict[str, Union[oai.Response, oai.Reference]],
         config: Config,
     ) -> tuple[Union["Endpoint", ParseError], Schemas, Parameters]:
         """Construct an endpoint from the OpenAPI data"""
