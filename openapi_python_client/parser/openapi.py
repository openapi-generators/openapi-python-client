--- conflicted
+++ resolved
@@ -47,15 +47,10 @@
         *,
         data: Dict[str, oai.PathItem],
         schemas: Schemas,
-<<<<<<< HEAD
-        config: Config,
+        parameters: Parameters,
         request_bodies: Dict[str, Union[oai.RequestBody, oai.Reference]],
-    ) -> Tuple[Dict[utils.PythonIdentifier, "EndpointCollection"], Schemas]:
-=======
-        parameters: Parameters,
         config: Config,
     ) -> Tuple[Dict[utils.PythonIdentifier, "EndpointCollection"], Schemas, Parameters]:
->>>>>>> 39b9db2b
         """Parse the openapi paths data to get EndpointCollections by tag"""
         endpoints_by_tag: Dict[utils.PythonIdentifier, EndpointCollection] = {}
 
@@ -68,23 +63,15 @@
                     continue
                 tag = utils.PythonIdentifier(value=(operation.tags or ["default"])[0], prefix="tag")
                 collection = endpoints_by_tag.setdefault(tag, EndpointCollection(tag=tag))
-<<<<<<< HEAD
-                endpoint, schemas = Endpoint.from_data(
-=======
                 endpoint, schemas, parameters = Endpoint.from_data(
->>>>>>> 39b9db2b
                     data=operation,
                     path=path,
                     method=method,
                     tag=tag,
                     schemas=schemas,
-<<<<<<< HEAD
+                    parameters=parameters,
+                    request_bodies=request_bodies,
                     config=config,
-                    request_bodies=request_bodies,
-=======
-                    parameters=parameters,
-                    config=config,
->>>>>>> 39b9db2b
                 )
                 # Add `PathItem` parameters
                 if not isinstance(endpoint, ParseError):
@@ -153,121 +140,6 @@
     responses: List[Response] = field(default_factory=list)
     bodies: List[Body] = field(default_factory=list)
     errors: List[ParseError] = field(default_factory=list)
-<<<<<<< HEAD
-    used_python_identifiers: Set[PythonIdentifier] = field(default_factory=set)
-
-    @staticmethod
-    def parse_request_form_body(*, body: oai.RequestBody, config: Config) -> Optional[Class]:
-        """Return form_body_reference"""
-        body_content = body.content
-        form_body = body_content.get("application/x-www-form-urlencoded")
-        if form_body is not None and isinstance(form_body.media_type_schema, oai.Reference):
-            return Class.from_string(string=form_body.media_type_schema.ref, config=config)
-        return None
-
-    @staticmethod
-    def parse_multipart_body(
-        *, body: oai.RequestBody, schemas: Schemas, parent_name: str, config: Config
-    ) -> Tuple[Union[Property, PropertyError, None], Schemas]:
-        """Return multipart_body"""
-        body_content = body.content
-        multipart_body = body_content.get("multipart/form-data")
-        if multipart_body is not None and multipart_body.media_type_schema is not None:
-            prop, schemas = property_from_data(
-                name="multipart_data",
-                required=True,
-                data=multipart_body.media_type_schema,
-                schemas=schemas,
-                parent_name=parent_name,
-                config=config,
-            )
-            if isinstance(prop, ModelProperty):
-                prop = attr.evolve(prop, is_multipart_body=True)
-                schemas = attr.evolve(schemas, classes_by_name={**schemas.classes_by_name, prop.class_info.name: prop})
-            return prop, schemas
-        return None, schemas
-
-    @staticmethod
-    def parse_request_json_body(
-        *, body: oai.RequestBody, schemas: Schemas, parent_name: str, config: Config
-    ) -> Tuple[Union[Property, PropertyError, None], Schemas]:
-        """Return json_body"""
-        body_content = body.content
-        json_body = body_content.get("application/json")
-        if json_body is not None and json_body.media_type_schema is not None:
-            return property_from_data(
-                name="json_body",
-                required=True,
-                data=json_body.media_type_schema,
-                schemas=schemas,
-                parent_name=parent_name,
-                config=config,
-            )
-        return None, schemas
-
-    @staticmethod
-    def _add_body(
-        *,
-        endpoint: "Endpoint",
-        data: oai.Operation,
-        schemas: Schemas,
-        config: Config,
-        request_bodies: Dict[str, Union[oai.RequestBody, oai.Reference]],
-    ) -> Tuple[Union[ParseError, "Endpoint"], Schemas]:
-        """Adds form or JSON body to Endpoint if included in data"""
-        endpoint = deepcopy(endpoint)
-
-        if data.requestBody is None:
-            return endpoint, schemas
-        elif isinstance(data.requestBody, oai.Reference):
-            # strip "#/components/requestBodies/Object" to "Object"
-            body = request_bodies.get(data.requestBody.ref.split("/")[-1])
-            if body is None:
-                return endpoint, schemas
-            elif isinstance(body, oai.Reference):
-                # TODO: handle reference in request body reference
-                return endpoint, schemas
-        else:
-            body = data.requestBody
-
-        endpoint.form_body_class = Endpoint.parse_request_form_body(body=body, config=config)
-        json_body, schemas = Endpoint.parse_request_json_body(
-            body=body, schemas=schemas, parent_name=endpoint.name, config=config
-        )
-        if isinstance(json_body, ParseError):
-            return (
-                ParseError(
-                    header=f"Cannot parse JSON body of endpoint {endpoint.name}",
-                    detail=json_body.detail,
-                    data=json_body.data,
-                ),
-                schemas,
-            )
-
-        multipart_body, schemas = Endpoint.parse_multipart_body(
-            body=body, schemas=schemas, parent_name=endpoint.name, config=config
-        )
-        if isinstance(multipart_body, ParseError):
-            return (
-                ParseError(
-                    header=f"Cannot parse multipart body of endpoint {endpoint.name}",
-                    detail=multipart_body.detail,
-                    data=multipart_body.data,
-                ),
-                schemas,
-            )
-
-        if endpoint.form_body_class:
-            endpoint.relative_imports.add(import_string_from_class(endpoint.form_body_class, prefix="...models"))
-        if multipart_body is not None:
-            endpoint.multipart_body = multipart_body
-            endpoint.relative_imports.update(endpoint.multipart_body.get_imports(prefix="..."))
-        if json_body is not None:
-            endpoint.json_body = json_body
-            endpoint.relative_imports.update(endpoint.json_body.get_imports(prefix="..."))
-        return endpoint, schemas
-=======
->>>>>>> 39b9db2b
 
     @staticmethod
     def _add_responses(
@@ -521,15 +393,10 @@
         method: str,
         tag: str,
         schemas: Schemas,
-<<<<<<< HEAD
-        config: Config,
+        parameters: Parameters,
         request_bodies: Dict[str, Union[oai.RequestBody, oai.Reference]],
-    ) -> Tuple[Union["Endpoint", ParseError], Schemas]:
-=======
-        parameters: Parameters,
         config: Config,
     ) -> Tuple[Union["Endpoint", ParseError], Schemas, Parameters]:
->>>>>>> 39b9db2b
         """Construct an endpoint from the OpenAPI data"""
 
         if data.operationId is None:
@@ -557,11 +424,6 @@
         if isinstance(result, ParseError):
             return result, schemas, parameters
         result, schemas = Endpoint._add_responses(endpoint=result, data=data.responses, schemas=schemas, config=config)
-<<<<<<< HEAD
-        result, schemas = Endpoint._add_body(
-            endpoint=result, data=data, schemas=schemas, config=config, request_bodies=request_bodies
-        )
-=======
         if isinstance(result, ParseError):
             return result, schemas, parameters
         bodies, schemas = body_from_data(data=data, schemas=schemas, config=config, endpoint_name=result.name)
@@ -584,7 +446,6 @@
                 schemas,
                 parameters,
             )
->>>>>>> 39b9db2b
 
         return result, schemas, parameters
 
@@ -643,24 +504,17 @@
         parameters = Parameters()
         if openapi.components and openapi.components.schemas:
             schemas = build_schemas(components=openapi.components.schemas, schemas=schemas, config=config)
-<<<<<<< HEAD
-
-        request_bodies = {}
-        if openapi.components and openapi.components.requestBodies:
-            request_bodies = openapi.components.requestBodies
-
-        endpoint_collections_by_tag, schemas = EndpointCollection.from_data(
-            data=openapi.paths, schemas=schemas, config=config, request_bodies=request_bodies
-=======
         if openapi.components and openapi.components.parameters:
             parameters = build_parameters(
                 components=openapi.components.parameters,
                 parameters=parameters,
                 config=config,
             )
+        request_bodies = {}
+        if openapi.components and openapi.components.requestBodies:
+            request_bodies = openapi.components.requestBodies
         endpoint_collections_by_tag, schemas, parameters = EndpointCollection.from_data(
-            data=openapi.paths, schemas=schemas, parameters=parameters, config=config
->>>>>>> 39b9db2b
+            data=openapi.paths, schemas=schemas, parameters=parameters, request_bodies=request_bodies, config=config
         )
 
         enums = (prop for prop in schemas.classes_by_name.values() if isinstance(prop, EnumProperty))
