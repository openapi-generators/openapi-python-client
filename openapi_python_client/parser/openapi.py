from copy import deepcopy
from dataclasses import dataclass, field
from enum import Enum
from typing import Any, Dict, Iterator, List, Optional, Set, Tuple, Union

from pydantic import ValidationError

from .. import schema as oai
from .. import utils
from ..config import Config
from .errors import GeneratorError, ParseError, PropertyError
from .properties import Class, EnumProperty, ModelProperty, Property, Schemas, build_schemas, property_from_data
from .responses import Response, response_from_data


class ParameterLocation(str, Enum):
    """ The places Parameters can be put when calling an Endpoint """

    QUERY = "query"
    PATH = "path"
    HEADER = "header"
    COOKIE = "cookie"


def import_string_from_class(class_: Class, prefix: str = "") -> str:
    """ Create a string which is used to import a reference """
    return f"from {prefix}.{class_.module_name} import {class_.name}"


@dataclass
class EndpointCollection:
    """ A bunch of endpoints grouped under a tag that will become a module """

    tag: str
    endpoints: List["Endpoint"] = field(default_factory=list)
    parse_errors: List[ParseError] = field(default_factory=list)

    @staticmethod
    def from_data(
        *, data: Dict[str, oai.PathItem], schemas: Schemas, config: Config
    ) -> Tuple[Dict[str, "EndpointCollection"], Schemas]:
        """ Parse the openapi paths data to get EndpointCollections by tag """
        endpoints_by_tag: Dict[str, EndpointCollection] = {}

        methods = ["get", "put", "post", "delete", "options", "head", "patch", "trace"]

        for path, path_data in data.items():
            for method in methods:
                operation: Optional[oai.Operation] = getattr(path_data, method)
                if operation is None:
                    continue
                tag = utils.snake_case((operation.tags or ["default"])[0])
                collection = endpoints_by_tag.setdefault(tag, EndpointCollection(tag=tag))
                endpoint, schemas = Endpoint.from_data(
                    data=operation, path=path, method=method, tag=tag, schemas=schemas, config=config
                )
                if not isinstance(endpoint, ParseError):
                    endpoint, schemas = Endpoint._add_parameters(endpoint=endpoint, data=path_data, schemas=schemas)
                if isinstance(endpoint, ParseError):
                    endpoint.header = (
                        f"ERROR parsing {method.upper()} {path} within {tag}. Endpoint will not be generated."
                    )
                    collection.parse_errors.append(endpoint)
                    continue
                for error in endpoint.errors:
                    error.header = f"WARNING parsing {method.upper()} {path} within {tag}."
                    collection.parse_errors.append(error)
                collection.endpoints.append(endpoint)

        return endpoints_by_tag, schemas


def generate_operation_id(*, path: str, method: str) -> str:
    """ Generate an operationId from a path """
    clean_path = path.replace("{", "").replace("}", "").replace("/", "_")
    if clean_path.startswith("_"):
        clean_path = clean_path[1:]
    if clean_path.endswith("_"):
        clean_path = clean_path[:-1]
    return f"{method}_{clean_path}"


@dataclass
class Endpoint:
    """
    Describes a single endpoint on the server
    """

    path: str
    method: str
    description: Optional[str]
    name: str
    requires_security: bool
    tag: str
    relative_imports: Set[str] = field(default_factory=set)
    query_parameters: List[Property] = field(default_factory=list)
    path_parameters: List[Property] = field(default_factory=list)
    header_parameters: List[Property] = field(default_factory=list)
    cookie_parameters: List[Property] = field(default_factory=list)
    responses: List[Response] = field(default_factory=list)
    form_body_class: Optional[Class] = None
    json_body: Optional[Property] = None
    multipart_body_class: Optional[Class] = None
    errors: List[ParseError] = field(default_factory=list)

    @staticmethod
    def parse_request_form_body(*, body: oai.RequestBody, config: Config) -> Optional[Class]:
        """ Return form_body_reference """
        body_content = body.content
        form_body = body_content.get("application/x-www-form-urlencoded")
        if form_body is not None and isinstance(form_body.media_type_schema, oai.Reference):
            return Class.from_string(string=form_body.media_type_schema.ref, config=config)
        return None

    @staticmethod
    def parse_multipart_body(*, body: oai.RequestBody, config: Config) -> Optional[Class]:
        """ Return form_body_reference """
        body_content = body.content
        json_body = body_content.get("multipart/form-data")
        if json_body is not None and isinstance(json_body.media_type_schema, oai.Reference):
            return Class.from_string(string=json_body.media_type_schema.ref, config=config)
        return None

    @staticmethod
    def parse_request_json_body(
        *, body: oai.RequestBody, schemas: Schemas, parent_name: str, config: Config
    ) -> Tuple[Union[Property, PropertyError, None], Schemas]:
        """ Return json_body """
        body_content = body.content
        json_body = body_content.get("application/json")
        if json_body is not None and json_body.media_type_schema is not None:
            return property_from_data(
                name="json_body",
                required=True,
                data=json_body.media_type_schema,
                schemas=schemas,
                parent_name=parent_name,
                config=config,
            )
        return None, schemas

    @staticmethod
    def _add_body(
        *,
        endpoint: "Endpoint",
        data: oai.Operation,
        schemas: Schemas,
        config: Config,
    ) -> Tuple[Union[ParseError, "Endpoint"], Schemas]:
        """ Adds form or JSON body to Endpoint if included in data """
        endpoint = deepcopy(endpoint)
        if data.requestBody is None or isinstance(data.requestBody, oai.Reference):
            return endpoint, schemas

        endpoint.form_body_class = Endpoint.parse_request_form_body(body=data.requestBody, config=config)
        json_body, schemas = Endpoint.parse_request_json_body(
            body=data.requestBody, schemas=schemas, parent_name=endpoint.name, config=config
        )
        if isinstance(json_body, ParseError):
            return ParseError(detail=f"cannot parse body of endpoint {endpoint.name}", data=json_body.data), schemas

        endpoint.multipart_body_class = Endpoint.parse_multipart_body(body=data.requestBody, config=config)

        if endpoint.form_body_class:
            endpoint.relative_imports.add(import_string_from_class(endpoint.form_body_class, prefix="...models"))
        if endpoint.multipart_body_class:
            endpoint.relative_imports.add(import_string_from_class(endpoint.multipart_body_class, prefix="...models"))
        if json_body is not None:
            endpoint.json_body = json_body
            endpoint.relative_imports.update(endpoint.json_body.get_imports(prefix="..."))
        return endpoint, schemas

    @staticmethod
    def _add_responses(
        *, endpoint: "Endpoint", data: oai.Responses, schemas: Schemas, config: Config
    ) -> Tuple["Endpoint", Schemas]:
        endpoint = deepcopy(endpoint)
        for code, response_data in data.items():

            status_code: int
            try:
                status_code = int(code)
            except ValueError:
                endpoint.errors.append(
                    ParseError(
                        detail=(
                            f"Invalid response status code {code} (not a number), "
                            f"response will be ommitted from generated client"
                        )
                    )
                )
                continue

            response, schemas = response_from_data(
                status_code=status_code, data=response_data, schemas=schemas, parent_name=endpoint.name, config=config
            )
            if isinstance(response, ParseError):
                endpoint.errors.append(
                    ParseError(
                        detail=(
                            f"Cannot parse response for status code {status_code}, "
                            f"response will be ommitted from generated client"
                        ),
                        data=response.data,
                    )
                )
                continue
            endpoint.relative_imports |= response.prop.get_imports(prefix="...")
            endpoint.responses.append(response)
        return endpoint, schemas

    @staticmethod
    def _add_parameters(
<<<<<<< HEAD
        *, endpoint: "Endpoint", data: Union[oai.Operation, oai.PathItem], schemas: Schemas
=======
        *, endpoint: "Endpoint", data: oai.Operation, schemas: Schemas, config: Config
>>>>>>> e7d52b68
    ) -> Tuple[Union["Endpoint", ParseError], Schemas]:
        endpoint = deepcopy(endpoint)
        if data.parameters is None:
            return endpoint, schemas
        for param in data.parameters:
            if isinstance(param, oai.Reference) or param.param_schema is None:
                continue
            prop, schemas = property_from_data(
                name=param.name,
                required=param.required,
                data=param.param_schema,
                schemas=schemas,
                parent_name=endpoint.name,
                config=config,
            )
            if isinstance(prop, ParseError):
                return ParseError(detail=f"cannot parse parameter of endpoint {endpoint.name}", data=prop.data), schemas
            endpoint.relative_imports.update(prop.get_imports(prefix="..."))

            if param.param_in == ParameterLocation.QUERY:
                endpoint.query_parameters.append(prop)
            elif param.param_in == ParameterLocation.PATH:
                endpoint.path_parameters.append(prop)
            elif param.param_in == ParameterLocation.HEADER:
                endpoint.header_parameters.append(prop)
            elif param.param_in == ParameterLocation.COOKIE:
                endpoint.cookie_parameters.append(prop)
            else:
                return ParseError(data=param, detail="Parameter must be declared in path or query"), schemas
        return endpoint, schemas

    @staticmethod
    def from_data(
        *, data: oai.Operation, path: str, method: str, tag: str, schemas: Schemas, config: Config
    ) -> Tuple[Union["Endpoint", ParseError], Schemas]:
        """ Construct an endpoint from the OpenAPI data """

        if data.operationId is None:
            name = generate_operation_id(path=path, method=method)
        else:
            name = data.operationId

        endpoint = Endpoint(
            path=path,
            method=method,
            description=utils.remove_string_escapes(data.description) if data.description else "",
            name=name,
            requires_security=bool(data.security),
            tag=tag,
        )

        result, schemas = Endpoint._add_parameters(endpoint=endpoint, data=data, schemas=schemas, config=config)
        if isinstance(result, ParseError):
            return result, schemas
        result, schemas = Endpoint._add_responses(endpoint=result, data=data.responses, schemas=schemas, config=config)
        result, schemas = Endpoint._add_body(endpoint=result, data=data, schemas=schemas, config=config)

        return result, schemas

    def response_type(self) -> str:
        """ Get the Python type of any response from this endpoint """
        types = sorted({response.prop.get_type_string() for response in self.responses})
        if len(types) == 0:
            return "None"
        if len(types) == 1:
            return self.responses[0].prop.get_type_string()
        return f"Union[{', '.join(types)}]"


@dataclass
class GeneratorData:
    """ All the data needed to generate a client """

    title: str
    description: Optional[str]
    version: str
    models: Iterator[ModelProperty]
    errors: List[ParseError]
    endpoint_collections_by_tag: Dict[str, EndpointCollection]
    enums: Iterator[EnumProperty]

    @staticmethod
    def from_dict(d: Dict[str, Any], *, config: Config) -> Union["GeneratorData", GeneratorError]:
        """ Create an OpenAPI from dict """
        try:
            openapi = oai.OpenAPI.parse_obj(d)
        except ValidationError as e:
            detail = str(e)
            if "swagger" in d:
                detail = (
                    "You may be trying to use a Swagger document; this is not supported by this project.\n\n" + detail
                )
            return GeneratorError(header="Failed to parse OpenAPI document", detail=detail)
        if openapi.openapi.major != 3:
            return GeneratorError(
                header="openapi-python-client only supports OpenAPI 3.x",
                detail=f"The version of the provided document was {openapi.openapi}",
            )
        schemas = Schemas()
        if openapi.components and openapi.components.schemas:
            schemas = build_schemas(components=openapi.components.schemas, schemas=schemas, config=config)
        endpoint_collections_by_tag, schemas = EndpointCollection.from_data(
            data=openapi.paths, schemas=schemas, config=config
        )

        enums = (prop for prop in schemas.classes_by_name.values() if isinstance(prop, EnumProperty))
        models = (prop for prop in schemas.classes_by_name.values() if isinstance(prop, ModelProperty))

        return GeneratorData(
            title=openapi.info.title,
            description=openapi.info.description,
            version=openapi.info.version,
            endpoint_collections_by_tag=endpoint_collections_by_tag,
            models=models,
            errors=schemas.errors,
            enums=enums,
        )<|MERGE_RESOLUTION|>--- conflicted
+++ resolved
@@ -211,11 +211,7 @@
 
     @staticmethod
     def _add_parameters(
-<<<<<<< HEAD
-        *, endpoint: "Endpoint", data: Union[oai.Operation, oai.PathItem], schemas: Schemas
-=======
-        *, endpoint: "Endpoint", data: oai.Operation, schemas: Schemas, config: Config
->>>>>>> e7d52b68
+        *, endpoint: "Endpoint", data: Union[oai.Operation, oai.PathItem], schemas: Schemas, config: Config
     ) -> Tuple[Union["Endpoint", ParseError], Schemas]:
         endpoint = deepcopy(endpoint)
         if data.parameters is None:
