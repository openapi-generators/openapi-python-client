<<<<<<< HEAD
__all__ = ["Class", "Schemas", "parse_reference_path", "update_schemas_with_data"]

from typing import TYPE_CHECKING, Dict, List, NewType, Set, Union, cast
=======
__all__ = [
    "Class",
    "Schemas",
    "Parameters",
    "parse_reference_path",
    "update_schemas_with_data",
    "update_parameters_with_data",
    "parameter_from_reference",
    "parameter_from_data",
]

from typing import TYPE_CHECKING, Dict, List, NewType, Tuple, Union, cast
>>>>>>> ba1dbee6
from urllib.parse import urlparse

import attr

from ... import Config
from ... import schema as oai
from ...schema.openapi_schema_pydantic import Parameter
from ...utils import ClassName, PythonIdentifier
from ..errors import ParameterError, ParseError, PropertyError

if TYPE_CHECKING:  # pragma: no cover
    from .property import Property
else:
    Property = "Property"  # pylint: disable=invalid-name


ReferencePath = NewType("ReferencePath", str)


def parse_reference_path(ref_path_raw: str) -> Union[ReferencePath, ParseError]:
    """
    Takes a raw string provided in a `$ref` and turns it into a validated `_ReferencePath` or a `ParseError` if
    validation fails.

    See Also:
        - https://swagger.io/docs/specification/using-ref/
    """
    parsed = urlparse(ref_path_raw)
    if parsed.scheme or parsed.path:
        return ParseError(detail=f"Remote references such as {ref_path_raw} are not supported yet.")
    return cast(ReferencePath, parsed.fragment)


@attr.s(auto_attribs=True, frozen=True)
class Class:
    """Represents Python class which will be generated from an OpenAPI schema"""

    name: ClassName
    module_name: PythonIdentifier

    @staticmethod
    def from_string(*, string: str, config: Config) -> "Class":
        """Get a Class from an arbitrary string"""
        class_name = string.split("/")[-1]  # Get rid of ref path stuff
        class_name = ClassName(class_name, config.field_prefix)
        override = config.class_overrides.get(class_name)

        if override is not None and override.class_name is not None:
            class_name = ClassName(override.class_name, config.field_prefix)

        if override is not None and override.module_name is not None:
            module_name = override.module_name
        else:
            module_name = class_name
        module_name = PythonIdentifier(module_name, config.field_prefix)

        return Class(name=class_name, module_name=module_name)


@attr.s(auto_attribs=True, frozen=True)
class Schemas:
    """Structure for containing all defined, shareable, and reusable schemas (attr classes and Enums)"""

    classes_by_reference: Dict[ReferencePath, Property] = attr.ib(factory=dict)
    dependencies: Dict[ReferencePath, Set[Union[ReferencePath, ClassName]]] = attr.ib(factory=dict)
    classes_by_name: Dict[ClassName, Property] = attr.ib(factory=dict)
    errors: List[ParseError] = attr.ib(factory=list)

    def add_dependencies(self, ref_path: ReferencePath, roots: Set[Union[ReferencePath, ClassName]]) -> None:
        """Record new dependencies on the given ReferencePath

        Args:
            ref_path: The ReferencePath being referenced
            roots: A set of identifiers for the objects dependent on the object corresponding to `ref_path`
        """
        self.dependencies.setdefault(ref_path, set())
        self.dependencies[ref_path].update(roots)


def update_schemas_with_data(
    *, ref_path: ReferencePath, data: oai.Schema, schemas: Schemas, config: Config
) -> Union[Schemas, PropertyError]:
    """
    Update a `Schemas` using some new reference.

    Args:
        ref_path: The output of `parse_reference_path` (validated $ref).
        data: The schema of the thing to add to Schemas.
        schemas: `Schemas` up until now.
        config: User-provided config for overriding default behavior.

    Returns:
        Either the updated `schemas` input or a `PropertyError` if something went wrong.

    See Also:
        - https://swagger.io/docs/specification/using-ref/
    """
    from . import property_from_data

    prop: Union[PropertyError, Property]
    prop, schemas = property_from_data(
        data=data,
        name=ref_path,
        schemas=schemas,
        required=True,
        parent_name="",
        config=config,
        # Don't process ModelProperty properties because schemas are still being created
        process_properties=False,
        roots={ref_path},
    )

    if isinstance(prop, PropertyError):
        prop.detail = f"{prop.header}: {prop.detail}"
        prop.header = f"Unable to parse schema {ref_path}"
        if isinstance(prop.data, oai.Reference) and prop.data.ref.endswith(ref_path):  # pragma: nocover
            prop.detail += (
                "\n\nRecursive and circular references are not supported directly in an array schema's 'items' section"
            )
        return prop

    schemas = attr.evolve(schemas, classes_by_reference={ref_path: prop, **schemas.classes_by_reference})
    return schemas


@attr.s(auto_attribs=True, frozen=True)
class Parameters:
    """Structure for containing all defined, shareable, and reusable parameters"""

    classes_by_reference: Dict[_ReferencePath, Parameter] = attr.ib(factory=dict)
    classes_by_name: Dict[ClassName, Parameter] = attr.ib(factory=dict)
    errors: List[ParseError] = attr.ib(factory=list)


def parameter_from_data(
    *,
    name: str,
    required: bool,
    data: Union[oai.Reference, oai.Parameter],
    parameters: Parameters,
) -> Tuple[Union[Parameter, ParameterError], Parameters]:
    """Generates parameters from an OpenAPI Parameter spec."""

    if isinstance(data, oai.Reference):
        return ParameterError("Unable to resolve another reference"), parameters

    if data.param_schema is None:
        return ParameterError("Parameter has no schema"), parameters

    new_param = Parameter(
        name=name,
        required=required,
        explode=data.explode,
        style=data.style,
        param_schema=data.param_schema,
        param_in=data.param_in,
    )
    parameters = attr.evolve(parameters, classes_by_name={**parameters.classes_by_name, name: new_param})
    return new_param, parameters


def update_parameters_with_data(
    *, ref_path: _ReferencePath, data: oai.Parameter, parameters: Parameters
) -> Union[Parameters, ParameterError]:
    """
    Update a `Parameters` using some new reference.

    Args:
        ref_path: The output of `parse_reference_path` (validated $ref).
        data: The schema of the thing to add to Schemas.
        parameters: `Parameters` up until now.

    Returns:
        Either the updated `parameters` input or a `PropertyError` if something went wrong.

    See Also:
        - https://swagger.io/docs/specification/using-ref/
    """
    param, parameters = parameter_from_data(data=data, name=data.name, parameters=parameters, required=True)

    if isinstance(param, ParameterError):
        param.detail = f"{param.header}: {param.detail}"
        param.header = f"Unable to parse parameter {ref_path}"
        if isinstance(param.data, oai.Reference) and param.data.ref.endswith(ref_path):  # pragma: nocover
            param.detail += (
                "\n\nRecursive and circular references are not supported. "
                "See https://github.com/openapi-generators/openapi-python-client/issues/466"
            )
        return param

    parameters = attr.evolve(parameters, classes_by_reference={ref_path: param, **parameters.classes_by_reference})
    return parameters


def parameter_from_reference(
    *,
    param: Union[oai.Reference, Parameter],
    parameters: Parameters,
) -> Union[Parameter, ParameterError]:
    """
    Returns a Parameter from a Reference or the Parameter itself if one was provided.

    Args:
        param: A parameter by `Reference`.
        parameters: `Parameters` up until now.

    Returns:
        Either the updated `schemas` input or a `PropertyError` if something went wrong.

    See Also:
        - https://swagger.io/docs/specification/using-ref/
    """
    if isinstance(param, Parameter):
        return param

    ref_path = parse_reference_path(param.ref)

    if isinstance(ref_path, ParseError):
        return ParameterError(detail=ref_path.detail)

    _resolved_parameter_class = parameters.classes_by_reference.get(ref_path, None)
    if _resolved_parameter_class is None:
        return ParameterError(detail=f"Reference `{ref_path}` not found.")
    return _resolved_parameter_class<|MERGE_RESOLUTION|>--- conflicted
+++ resolved
@@ -1,8 +1,3 @@
-<<<<<<< HEAD
-__all__ = ["Class", "Schemas", "parse_reference_path", "update_schemas_with_data"]
-
-from typing import TYPE_CHECKING, Dict, List, NewType, Set, Union, cast
-=======
 __all__ = [
     "Class",
     "Schemas",
@@ -14,8 +9,7 @@
     "parameter_from_data",
 ]
 
-from typing import TYPE_CHECKING, Dict, List, NewType, Tuple, Union, cast
->>>>>>> ba1dbee6
+from typing import TYPE_CHECKING, Dict, List, NewType, Set, Tuple, Union, cast
 from urllib.parse import urlparse
 
 import attr
