--- conflicted
+++ resolved
@@ -10,11 +10,6 @@
 from ...utils import PythonIdentifier
 from ..errors import ParseError, PropertyError
 from .any import AnyProperty
-<<<<<<< HEAD
-from .enum_property import EnumProperty
-from .literal_enum_property import LiteralEnumProperty
-=======
->>>>>>> 90e0954d
 from .protocol import PropertyProtocol, Value
 from .schemas import Class, ReferencePath, Schemas, parse_reference_path
 
@@ -224,66 +219,6 @@
 from .property import Property  # noqa: E402
 
 
-<<<<<<< HEAD
-def _values_are_subset(first: EnumProperty | LiteralEnumProperty, second: EnumProperty | LiteralEnumProperty) -> bool:
-    if isinstance(first, LiteralEnumProperty) and isinstance(second, LiteralEnumProperty):
-        return first.values == second.values
-    elif isinstance(first, EnumProperty) and isinstance(second, EnumProperty):
-        return set(first.values.items()) <= set(second.values.items())
-    return False
-
-
-def _types_are_subset(first: EnumProperty | LiteralEnumProperty, second: Property) -> bool:
-    from . import IntProperty, StringProperty
-
-    if first.value_type is int and isinstance(second, IntProperty):
-        return True
-    if first.value_type is str and isinstance(second, StringProperty):
-        return True
-    return False
-
-
-def _enum_subset(first: Property, second: Property) -> EnumProperty | LiteralEnumProperty | None:
-    """Return the EnumProperty that is the subset of the other, if possible."""
-
-    if isinstance(first, (EnumProperty, LiteralEnumProperty)):
-        if isinstance(second, (EnumProperty, LiteralEnumProperty)):
-            if _values_are_subset(first, second):
-                return first
-            if _values_are_subset(second, first):
-                return second
-            return None
-        return first if _types_are_subset(first, second) else None
-
-    if isinstance(second, (EnumProperty, LiteralEnumProperty)) and _types_are_subset(second, first):
-        return second
-    return None
-
-
-def _merge_properties(first: Property, second: Property) -> Property | PropertyError:
-    required = first.required or second.required
-
-    err = None
-
-    if first.__class__ == second.__class__:
-        first = evolve(first, required=required)
-        second = evolve(second, required=required)
-        if first == second:
-            return first
-        err = PropertyError(header="Cannot merge properties", detail="Properties has conflicting values")
-
-    enum_subset = _enum_subset(first, second)
-    if enum_subset is not None:
-        return evolve(enum_subset, required=required)
-
-    return err or PropertyError(
-        header="Cannot merge properties",
-        detail=f"{first.__class__}, {second.__class__}Properties have incompatible types",
-    )
-
-
-=======
->>>>>>> 90e0954d
 def _resolve_naming_conflict(first: Property, second: Property, config: Config) -> PropertyError | None:
     first.set_python_name(first.name, config=config, skip_snake_case=True)
     second.set_python_name(second.name, config=config, skip_snake_case=True)
