--- conflicted
+++ resolved
@@ -145,12 +145,7 @@
     return None
 
 
-<<<<<<< HEAD
-def _merge_properties(first: Property, second: Property) -> Union[Property, PropertyError]:
-=======
 def _merge_properties(first: Property, second: Property) -> Property | PropertyError:
-    nullable = first.nullable and second.nullable
->>>>>>> 6582fcfd
     required = first.required or second.required
 
     err = None
