__all__ = [
    "AnyProperty",
    "Class",
    "EnumProperty",
    "ModelProperty",
    "Parameters",
    "Property",
    "Schemas",
    "build_schemas",
    "build_parameters",
    "property_from_data",
]

from itertools import chain
from typing import Any, ClassVar, Dict, Generic, Iterable, List, Optional, Set, Tuple, TypeVar, Union

import attr

from ... import Config
from ... import schema as oai
from ... import utils
from ..errors import ParameterError, ParseError, PropertyError, ValidationError
from .converter import convert, convert_chain
from .enum_property import EnumProperty
from .model_property import ModelProperty, build_model_property, process_model
from .property import Property
<<<<<<< HEAD
from .schemas import Class, ReferencePath, Schemas, parse_reference_path, update_schemas_with_data
=======
from .schemas import (
    Class,
    Parameters,
    Schemas,
    parse_reference_path,
    update_parameters_with_data,
    update_schemas_with_data,
)
>>>>>>> ba1dbee6


@attr.s(auto_attribs=True, frozen=True)
class AnyProperty(Property):
    """A property that can be any type (used for empty schemas)"""

    _type_string: ClassVar[str] = "Any"
    _json_type_string: ClassVar[str] = "Any"


@attr.s(auto_attribs=True, frozen=True)
class NoneProperty(Property):
    """A property that can only be None"""

    _type_string: ClassVar[str] = "None"
    _json_type_string: ClassVar[str] = "None"


@attr.s(auto_attribs=True, frozen=True)
class StringProperty(Property):
    """A property of type str"""

    max_length: Optional[int] = None
    pattern: Optional[str] = None
    _type_string: ClassVar[str] = "str"
    _json_type_string: ClassVar[str] = "str"
    _allowed_locations: ClassVar[Set[oai.ParameterLocation]] = {
        oai.ParameterLocation.QUERY,
        oai.ParameterLocation.PATH,
        oai.ParameterLocation.COOKIE,
        oai.ParameterLocation.HEADER,
    }


@attr.s(auto_attribs=True, frozen=True)
class DateTimeProperty(Property):
    """
    A property of type datetime.datetime
    """

    _type_string: ClassVar[str] = "datetime.datetime"
    _json_type_string: ClassVar[str] = "str"
    template: ClassVar[str] = "datetime_property.py.jinja"

    def get_imports(self, *, prefix: str) -> Set[str]:
        """
        Get a set of import strings that should be included when this property is used somewhere

        Args:
            prefix: A prefix to put before any relative (local) module names. This should be the number of . to get
            back to the root of the generated client.
        """
        imports = super().get_imports(prefix=prefix)
        imports.update({"import datetime", "from typing import cast", "from dateutil.parser import isoparse"})
        return imports


@attr.s(auto_attribs=True, frozen=True)
class DateProperty(Property):
    """A property of type datetime.date"""

    _type_string: ClassVar[str] = "datetime.date"
    _json_type_string: ClassVar[str] = "str"
    template: ClassVar[str] = "date_property.py.jinja"

    def get_imports(self, *, prefix: str) -> Set[str]:
        """
        Get a set of import strings that should be included when this property is used somewhere

        Args:
            prefix: A prefix to put before any relative (local) module names. This should be the number of . to get
            back to the root of the generated client.
        """
        imports = super().get_imports(prefix=prefix)
        imports.update({"import datetime", "from typing import cast", "from dateutil.parser import isoparse"})
        return imports


@attr.s(auto_attribs=True, frozen=True)
class FileProperty(Property):
    """A property used for uploading files"""

    _type_string: ClassVar[str] = "File"
    # Return type of File.to_tuple()
    _json_type_string: ClassVar[str] = "FileJsonType"
    template: ClassVar[str] = "file_property.py.jinja"

    def get_imports(self, *, prefix: str) -> Set[str]:
        """
        Get a set of import strings that should be included when this property is used somewhere

        Args:
            prefix: A prefix to put before any relative (local) module names. This should be the number of . to get
            back to the root of the generated client.
        """
        imports = super().get_imports(prefix=prefix)
        imports.update({f"from {prefix}types import File, FileJsonType", "from io import BytesIO"})
        return imports


@attr.s(auto_attribs=True, frozen=True)
class FloatProperty(Property):
    """A property of type float"""

    _type_string: ClassVar[str] = "float"
    _json_type_string: ClassVar[str] = "float"
    _allowed_locations: ClassVar[Set[oai.ParameterLocation]] = {
        oai.ParameterLocation.QUERY,
        oai.ParameterLocation.PATH,
        oai.ParameterLocation.COOKIE,
        oai.ParameterLocation.HEADER,
    }
    template: ClassVar[str] = "float_property.py.jinja"


@attr.s(auto_attribs=True, frozen=True)
class IntProperty(Property):
    """A property of type int"""

    _type_string: ClassVar[str] = "int"
    _json_type_string: ClassVar[str] = "int"
    _allowed_locations: ClassVar[Set[oai.ParameterLocation]] = {
        oai.ParameterLocation.QUERY,
        oai.ParameterLocation.PATH,
        oai.ParameterLocation.COOKIE,
        oai.ParameterLocation.HEADER,
    }
    template: ClassVar[str] = "int_property.py.jinja"


@attr.s(auto_attribs=True, frozen=True)
class BooleanProperty(Property):
    """Property for bool"""

    _type_string: ClassVar[str] = "bool"
    _json_type_string: ClassVar[str] = "bool"
    _allowed_locations: ClassVar[Set[oai.ParameterLocation]] = {
        oai.ParameterLocation.QUERY,
        oai.ParameterLocation.PATH,
        oai.ParameterLocation.COOKIE,
        oai.ParameterLocation.HEADER,
    }
    template: ClassVar[str] = "boolean_property.py.jinja"


InnerProp = TypeVar("InnerProp", bound=Property)


@attr.s(auto_attribs=True, frozen=True)
class ListProperty(Property, Generic[InnerProp]):
    """A property representing a list (array) of other properties"""

    inner_property: InnerProp
    template: ClassVar[str] = "list_property.py.jinja"

    def get_base_type_string(self) -> str:
        return f"List[{self.inner_property.get_type_string()}]"

    def get_base_json_type_string(self) -> str:
        return f"List[{self.inner_property.get_type_string(json=True)}]"

    def get_instance_type_string(self) -> str:
        """Get a string representation of runtime type that should be used for `isinstance` checks"""
        return "list"

    def get_imports(self, *, prefix: str) -> Set[str]:
        """
        Get a set of import strings that should be included when this property is used somewhere

        Args:
            prefix: A prefix to put before any relative (local) module names. This should be the number of . to get
            back to the root of the generated client.
        """
        imports = super().get_imports(prefix=prefix)
        imports.update(self.inner_property.get_imports(prefix=prefix))
        imports.add("from typing import cast, List")
        return imports


@attr.s(auto_attribs=True, frozen=True)
class UnionProperty(Property):
    """A property representing a Union (anyOf) of other properties"""

    inner_properties: List[Property]
    template: ClassVar[str] = "union_property.py.jinja"

    def _get_inner_type_strings(self, json: bool = False) -> Set[str]:
        return {p.get_type_string(no_optional=True, json=json) for p in self.inner_properties}

    @staticmethod
    def _get_type_string_from_inner_type_strings(inner_types: Set[str]) -> str:
        if len(inner_types) == 1:
            return inner_types.pop()
        return f"Union[{', '.join(sorted(inner_types))}]"

    def get_base_type_string(self) -> str:
        return self._get_type_string_from_inner_type_strings(self._get_inner_type_strings(json=False))

    def get_base_json_type_string(self) -> str:
        return self._get_type_string_from_inner_type_strings(self._get_inner_type_strings(json=True))

    def get_type_strings_in_union(self, no_optional: bool = False, json: bool = False) -> Set[str]:
        """
        Get the set of all the types that should appear within the `Union` representing this property.

        This function is called from the union property macros, thus the public visibility.

        Args:
            no_optional: Do not include `None` or `Unset` in this set.
            json: If True, this returns the JSON types, not the Python types, of this property.

        Returns:
            A set of strings containing the types that should appear within `Union`.
        """
        type_strings = self._get_inner_type_strings(json=json)
        if no_optional:
            return type_strings
        if self.nullable:
            type_strings.add("None")
        if not self.required:
            type_strings.add("Unset")
        return type_strings

    def get_type_string(
        self,
        no_optional: bool = False,
        json: bool = False,
        *,
        model_parent: Optional[ModelProperty] = None,  # pylint:disable=unused-argument
    ) -> str:
        """
        Get a string representation of type that should be used when declaring this property.
        This implementation differs slightly from `Property.get_type_string` in order to collapse
        nested union types.
        """
        type_strings_in_union = self.get_type_strings_in_union(no_optional=no_optional, json=json)
        return self._get_type_string_from_inner_type_strings(type_strings_in_union)

    def get_imports(self, *, prefix: str) -> Set[str]:
        """
        Get a set of import strings that should be included when this property is used somewhere

        Args:
            prefix: A prefix to put before any relative (local) module names. This should be the number of . to get
            back to the root of the generated client.
        """
        imports = super().get_imports(prefix=prefix)
        for inner_prop in self.inner_properties:
            imports.update(inner_prop.get_imports(prefix=prefix))
        imports.add("from typing import cast, Union")
        return imports


def _string_based_property(
    name: str, required: bool, data: oai.Schema, config: Config
) -> Union[StringProperty, DateProperty, DateTimeProperty, FileProperty]:
    """Construct a Property from the type "string" """
    string_format = data.schema_format
    python_name = utils.PythonIdentifier(value=name, prefix=config.field_prefix)
    if string_format == "date-time":
        return DateTimeProperty(
            name=name,
            required=required,
            default=convert("datetime.datetime", data.default),
            nullable=data.nullable,
            python_name=python_name,
            description=data.description,
            example=data.example,
        )
    if string_format == "date":
        return DateProperty(
            name=name,
            required=required,
            default=convert("datetime.date", data.default),
            nullable=data.nullable,
            python_name=python_name,
            description=data.description,
            example=data.example,
        )
    if string_format == "binary":
        return FileProperty(
            name=name,
            required=required,
            default=None,
            nullable=data.nullable,
            python_name=python_name,
            description=data.description,
            example=data.example,
        )
    return StringProperty(
        name=name,
        default=convert("str", data.default),
        required=required,
        pattern=data.pattern,
        nullable=data.nullable,
        python_name=python_name,
        description=data.description,
        example=data.example,
    )


def build_enum_property(
    *,
    data: oai.Schema,
    name: str,
    required: bool,
    schemas: Schemas,
    enum: Union[List[Optional[str]], List[Optional[int]]],
    parent_name: Optional[str],
    config: Config,
) -> Tuple[Union[EnumProperty, NoneProperty, PropertyError], Schemas]:
    """
    Create an EnumProperty from schema data.

    Args:
        data: The OpenAPI Schema which defines this enum.
        name: The name to use for variables which receive this Enum's value (e.g. model property name)
        required: Whether or not this Property is required in the calling context
        schemas: The Schemas which have been defined so far (used to prevent naming collisions)
        enum: The enum from the provided data. Required separately here to prevent extra type checking.
        parent_name: The context in which this EnumProperty is defined, used to create more specific class names.
        config: The global config for this run of the generator

    Returns:
        A tuple containing either the created property or a PropertyError describing what went wrong AND update schemas.
    """

    if len(enum) == 0:
        return PropertyError(detail="No values provided for Enum", data=data), schemas

    class_name = data.title or name
    if parent_name:
        class_name = f"{utils.pascal_case(parent_name)}{utils.pascal_case(class_name)}"
    class_info = Class.from_string(string=class_name, config=config)

    # OpenAPI allows for null as an enum value, but it doesn't make sense with how enums are constructed in Python.
    # So instead, if null is a possible value, make the property nullable.
    # Mypy is not smart enough to know that the type is right though
    value_list: Union[List[str], List[int]] = [value for value in enum if value is not None]  # type: ignore
    if len(value_list) < len(enum):
        data.nullable = True

    # It's legal to have an enum that only contains null as a value, we don't bother constructing an enum in that case
    if len(value_list) == 0:
        return (
            NoneProperty(
                name=name,
                required=required,
                nullable=False,
                default="None",
                python_name=utils.PythonIdentifier(value=name, prefix=config.field_prefix),
                description=None,
                example=None,
            ),
            schemas,
        )
    values = EnumProperty.values_from_list(value_list)

    if class_info.name in schemas.classes_by_name:
        existing = schemas.classes_by_name[class_info.name]
        if not isinstance(existing, EnumProperty) or values != existing.values:
            return (
                PropertyError(
                    detail=f"Found conflicting enums named {class_info.name} with incompatible values.", data=data
                ),
                schemas,
            )

    value_type = type(next(iter(values.values())))

    prop = EnumProperty(
        name=name,
        required=required,
        nullable=data.nullable,
        class_info=class_info,
        values=values,
        value_type=value_type,
        default=None,
        python_name=utils.PythonIdentifier(value=name, prefix=config.field_prefix),
        description=data.description,
        example=data.example,
    )

    default = get_enum_default(prop, data)
    if isinstance(default, PropertyError):
        return default, schemas
    prop = attr.evolve(prop, default=default)

    schemas = attr.evolve(schemas, classes_by_name={**schemas.classes_by_name, class_info.name: prop})
    return prop, schemas


def get_enum_default(prop: EnumProperty, data: oai.Schema) -> Union[Optional[str], PropertyError]:
    """
    Run through the available values in an EnumProperty and return the string representing the default value
    in `data`.

    Args:
        prop: The EnumProperty to search for the default value.
        data: The schema containing the default value for this enum.

    Returns:
        If `default` is `None`, then `None`.
            If `default` is a valid value in `prop`, then the string representing that variant (e.g. MyEnum.MY_VARIANT)
            If `default` is a value that doesn't match a variant of the enum, then a `PropertyError`.
    """
    default = data.default
    if default is None:
        return None

    inverse_values = {v: k for k, v in prop.values.items()}
    try:
        return f"{prop.class_info.name}.{inverse_values[default]}"
    except KeyError:
        return PropertyError(detail=f"{default} is an invalid default for enum {prop.class_info.name}", data=data)


def build_union_property(
    *, data: oai.Schema, name: str, required: bool, schemas: Schemas, parent_name: str, config: Config
) -> Tuple[Union[UnionProperty, PropertyError], Schemas]:
    """
    Create a `UnionProperty` the right way.

    Args:
        data: The `Schema` describing the `UnionProperty`.
        name: The name of the property where it appears in the OpenAPI document.
        required: Whether or not this property is required where it's being used.
        schemas: The `Schemas` so far describing existing classes / references.
        parent_name: The name of the thing which holds this property (used for renaming inner classes).
        config: User-defined config values for modifying inner properties.

    Returns:
        `(result, schemas)` where `schemas` is the updated version of the input `schemas` and `result` is the
            constructed `UnionProperty` or a `PropertyError` describing what went wrong.
    """
    sub_properties: List[Property] = []

    for i, sub_prop_data in enumerate(chain(data.anyOf, data.oneOf)):
        sub_prop, schemas = property_from_data(
            name=f"{name}_type_{i}",
            required=required,
            data=sub_prop_data,
            schemas=schemas,
            parent_name=parent_name,
            config=config,
        )
        if isinstance(sub_prop, PropertyError):
            return PropertyError(detail=f"Invalid property in union {name}", data=sub_prop_data), schemas
        sub_properties.append(sub_prop)

    default = convert_chain((prop.get_base_type_string() for prop in sub_properties), data.default)
    return (
        UnionProperty(
            name=name,
            required=required,
            default=default,
            inner_properties=sub_properties,
            nullable=data.nullable,
            python_name=utils.PythonIdentifier(value=name, prefix=config.field_prefix),
            description=data.description,
            example=data.example,
        ),
        schemas,
    )


def build_list_property(
    *,
    data: oai.Schema,
    name: str,
    required: bool,
    schemas: Schemas,
    parent_name: str,
    config: Config,
    process_properties: bool,
    roots: Set[Union[ReferencePath, utils.ClassName]],
) -> Tuple[Union[ListProperty[Any], PropertyError], Schemas]:
    """
    Build a ListProperty the right way, use this instead of the normal constructor.

    Args:
        data: `oai.Schema` representing this `ListProperty`.
        name: The name of this property where it's used.
        required: Whether or not this `ListProperty` can be `Unset` where it's used.
        schemas: Collected `Schemas` so far containing any classes or references.
        parent_name: The name of the thing containing this property (used for naming inner classes).
        config: User-provided config for overriding default behaviors.

    Returns:
        `(result, schemas)` where `schemas` is an updated version of the input named the same including any inner
        classes that were defined and `result` is either the `ListProperty` or a `PropertyError`.
    """
    if data.items is None:
        return PropertyError(data=data, detail="type array must have items defined"), schemas
    inner_prop, schemas = property_from_data(
        name=f"{name}_item",
        required=True,
        data=data.items,
        schemas=schemas,
        parent_name=parent_name,
        config=config,
        process_properties=process_properties,
        roots=roots,
    )
    if isinstance(inner_prop, PropertyError):
        inner_prop.header = f'invalid data in items of array named "{name}"'
        return inner_prop, schemas
    return (
        ListProperty(
            name=name,
            required=required,
            default=None,
            inner_property=inner_prop,
            nullable=data.nullable,
            python_name=utils.PythonIdentifier(value=name, prefix=config.field_prefix),
            description=data.description,
            example=data.example,
        ),
        schemas,
    )


# pylint: disable=too-many-arguments
def _property_from_ref(
    name: str,
    required: bool,
    parent: Union[oai.Schema, None],
    data: oai.Reference,
    schemas: Schemas,
    config: Config,
    roots: Set[Union[ReferencePath, utils.ClassName]],
) -> Tuple[Union[Property, PropertyError], Schemas]:
    ref_path = parse_reference_path(data.ref)
    if isinstance(ref_path, ParseError):
        return PropertyError(data=data, detail=ref_path.detail), schemas
    existing = schemas.classes_by_reference.get(ref_path)
    if not existing:
        return PropertyError(data=data, detail="Could not find reference in parsed models or enums"), schemas

    prop = attr.evolve(
        existing,
        required=required,
        name=name,
        python_name=utils.PythonIdentifier(value=name, prefix=config.field_prefix),
    )
    if parent:
        prop = attr.evolve(prop, nullable=parent.nullable)
        if isinstance(prop, EnumProperty):
            default = get_enum_default(prop, parent)
            if isinstance(default, PropertyError):
                return default, schemas
            prop = attr.evolve(prop, default=default)

    schemas.add_dependencies(ref_path=ref_path, roots=roots)
    return prop, schemas


# pylint: disable=too-many-arguments,too-many-return-statements
def _property_from_data(
    name: str,
    required: bool,
    data: Union[oai.Reference, oai.Schema],
    schemas: Schemas,
    parent_name: str,
    config: Config,
    process_properties: bool,
    roots: Set[Union[ReferencePath, utils.ClassName]],
) -> Tuple[Union[Property, PropertyError], Schemas]:
    """Generate a Property from the OpenAPI dictionary representation of it"""
    name = utils.remove_string_escapes(name)
    if isinstance(data, oai.Reference):
        return _property_from_ref(
            name=name, required=required, parent=None, data=data, schemas=schemas, config=config, roots=roots
        )

    sub_data: List[Union[oai.Schema, oai.Reference]] = data.allOf + data.anyOf + data.oneOf
    # A union of a single reference should just be passed through to that reference (don't create copy class)
    if len(sub_data) == 1 and isinstance(sub_data[0], oai.Reference):
        return _property_from_ref(
            name=name, required=required, parent=data, data=sub_data[0], schemas=schemas, config=config, roots=roots
        )

    if data.enum:
        return build_enum_property(
            data=data,
            name=name,
            required=required,
            schemas=schemas,
            enum=data.enum,
            parent_name=parent_name,
            config=config,
        )
    if data.anyOf or data.oneOf:
        return build_union_property(
            data=data, name=name, required=required, schemas=schemas, parent_name=parent_name, config=config
        )
    if data.type == oai.DataType.STRING:
        return _string_based_property(name=name, required=required, data=data, config=config), schemas
    if data.type == oai.DataType.NUMBER:
        return (
            FloatProperty(
                name=name,
                default=convert("float", data.default),
                required=required,
                nullable=data.nullable,
                python_name=utils.PythonIdentifier(value=name, prefix=config.field_prefix),
                description=data.description,
                example=data.example,
            ),
            schemas,
        )
    if data.type == oai.DataType.INTEGER:
        return (
            IntProperty(
                name=name,
                default=convert("int", data.default),
                required=required,
                nullable=data.nullable,
                python_name=utils.PythonIdentifier(value=name, prefix=config.field_prefix),
                description=data.description,
                example=data.example,
            ),
            schemas,
        )
    if data.type == oai.DataType.BOOLEAN:
        return (
            BooleanProperty(
                name=name,
                required=required,
                default=convert("bool", data.default),
                nullable=data.nullable,
                python_name=utils.PythonIdentifier(value=name, prefix=config.field_prefix),
                description=data.description,
                example=data.example,
            ),
            schemas,
        )
    if data.type == oai.DataType.ARRAY:
        return build_list_property(
            data=data,
            name=name,
            required=required,
            schemas=schemas,
            parent_name=parent_name,
            config=config,
            process_properties=process_properties,
            roots=roots,
        )
    if data.type == oai.DataType.OBJECT or data.allOf:
        return build_model_property(
            data=data,
            name=name,
            schemas=schemas,
            required=required,
            parent_name=parent_name,
            config=config,
            process_properties=process_properties,
            roots=roots,
        )
    return (
        AnyProperty(
            name=name,
            required=required,
            nullable=False,
            default=None,
            python_name=utils.PythonIdentifier(value=name, prefix=config.field_prefix),
            description=data.description,
            example=data.example,
        ),
        schemas,
    )


def property_from_data(
    *,
    name: str,
    required: bool,
    data: Union[oai.Reference, oai.Schema],
    schemas: Schemas,
    parent_name: str,
    config: Config,
    process_properties: bool = True,
    roots: Set[Union[ReferencePath, utils.ClassName]] = None,
) -> Tuple[Union[Property, PropertyError], Schemas]:
    """
    Build a Property from an OpenAPI schema or reference. This Property represents a single input or output for a
    generated API operation.

    Args:
        name: The name of the property, defined in OpenAPI as the key pointing at the schema. This is the parameter used
            to send this data to an API or that the API will respond with. This will be used to generate a `python_name`
            which is the name of the variable/attribute in generated Python.
        required: Whether or not this property is required in whatever source is creating it. OpenAPI defines this by
            including the property's name in the `required` list. If the property is required, `Unset` will not be
            included in the generated code's available types.
        data: The OpenAPI schema or reference that defines the details of this property (e.g. type, sub-properties).
        schemas: A structure containing all of the parsed schemas so far that will become generated classes. This is
            used to resolve references and to ensure that conflicting class names are not generated.
        parent_name: The name of the thing above this property, prepended to generated class names to reduce the chance
            of duplication.
        config: Contains the parsed config that the user provided to tweak generation settings. Needed to apply class
            name overrides for generated classes.
        process_properties: If the new property is a ModelProperty, determines whether it will be initialized with
            property data
        roots: The set of `ReferencePath`s and `ClassName`s to remove from the schemas if a child reference becomes
            invalid
    Returns:
        A tuple containing either the parsed Property or a PropertyError (if something went wrong) and the updated
        Schemas (including any new classes that should be generated).
    """
    roots = roots or set()
    try:
        return _property_from_data(
            name=name,
            required=required,
            data=data,
            schemas=schemas,
            parent_name=parent_name,
            config=config,
            process_properties=process_properties,
            roots=roots,
        )
    except ValidationError:
        return PropertyError(detail="Failed to validate default value", data=data), schemas


def _create_schemas(
    *, components: Dict[str, Union[oai.Reference, oai.Schema]], schemas: Schemas, config: Config
) -> Schemas:
    to_process: Iterable[Tuple[str, Union[oai.Reference, oai.Schema]]] = components.items()
    still_making_progress = True
    errors: List[PropertyError] = []

    # References could have forward References so keep going as long as we are making progress
    while still_making_progress:
        still_making_progress = False
        errors = []
        next_round = []
        # Only accumulate errors from the last round, since we might fix some along the way
        for name, data in to_process:
            if isinstance(data, oai.Reference):
                schemas.errors.append(PropertyError(data=data, detail="Reference schemas are not supported."))
                continue
            ref_path = parse_reference_path(f"#/components/schemas/{name}")
            if isinstance(ref_path, ParseError):
                schemas.errors.append(PropertyError(detail=ref_path.detail, data=data))
                continue
            schemas_or_err = update_schemas_with_data(ref_path=ref_path, data=data, schemas=schemas, config=config)
            if isinstance(schemas_or_err, PropertyError):
                next_round.append((name, data))
                errors.append(schemas_or_err)
                continue
            schemas = schemas_or_err
            still_making_progress = True
        to_process = next_round

    schemas.errors.extend(errors)
    return schemas


<<<<<<< HEAD
def _propogate_removal(*, root: Union[ReferencePath, utils.ClassName], schemas: Schemas, error: PropertyError) -> None:
    if isinstance(root, utils.ClassName):
        schemas.classes_by_name.pop(root, None)
        return
    if root in schemas.classes_by_reference:
        error.detail = error.detail or ""
        error.detail += f"\n{root}"
        del schemas.classes_by_reference[root]
        for child in schemas.dependencies.get(root, set()):
            _propogate_removal(root=child, schemas=schemas, error=error)


def _process_model_errors(
    model_errors: List[Tuple[ModelProperty, PropertyError]], *, schemas: Schemas
) -> List[PropertyError]:
    for model, error in model_errors:
        error.detail = error.detail or ""
        error.detail += "\n\nFailure to process schema has resulted in the removal of:"
        for root in model.roots:
            _propogate_removal(root=root, schemas=schemas, error=error)
    return [error for _, error in model_errors]


def _process_models(*, schemas: Schemas, config: Config) -> Schemas:
    to_process = (prop for prop in schemas.classes_by_name.values() if isinstance(prop, ModelProperty))
    still_making_progress = True
    final_model_errors: List[Tuple[ModelProperty, PropertyError]] = []
    latest_model_errors: List[Tuple[ModelProperty, PropertyError]] = []

    # Models which refer to other models in their allOf must be processed after their referenced models
    while still_making_progress:
        still_making_progress = False
        # Only accumulate errors from the last round, since we might fix some along the way
        latest_model_errors = []
        next_round = []
        for model_prop in to_process:
            schemas_or_err = process_model(model_prop, schemas=schemas, config=config)
            if isinstance(schemas_or_err, PropertyError):
                schemas_or_err.header = f"\nUnable to process schema {model_prop.name}:"
                if isinstance(schemas_or_err.data, oai.Reference) and schemas_or_err.data.ref.endswith(
                    f"/{model_prop.class_info.name}"
                ):
                    schemas_or_err.detail = schemas_or_err.detail or ""
                    schemas_or_err.detail += "\n\nRecursive allOf reference found"
                    final_model_errors.append((model_prop, schemas_or_err))
                    continue
                latest_model_errors.append((model_prop, schemas_or_err))
                next_round.append(model_prop)
                continue
            schemas = schemas_or_err
            still_making_progress = True
        to_process = (prop for prop in next_round)

    final_model_errors.extend(latest_model_errors)
    errors = _process_model_errors(final_model_errors, schemas=schemas)
    schemas.errors.extend(errors)
    return schemas


def build_schemas(
    *, components: Dict[str, Union[oai.Reference, oai.Schema]], schemas: Schemas, config: Config
) -> Schemas:
    """Get a list of Schemas from an OpenAPI dict"""
    schemas = _create_schemas(components=components, schemas=schemas, config=config)
    schemas = _process_models(schemas=schemas, config=config)
    return schemas
=======
def build_parameters(
    *,
    components: Dict[str, Union[oai.Reference, oai.Parameter]],
    parameters: Parameters,
) -> Parameters:
    """Get a list of Parameters from an OpenAPI dict"""
    to_process: Iterable[Tuple[str, Union[oai.Reference, oai.Parameter]]] = []
    if components is not None:
        to_process = components.items()
    still_making_progress = True
    errors: List[ParameterError] = []

    # References could have forward References so keep going as long as we are making progress
    while still_making_progress:
        still_making_progress = False
        errors = []
        next_round = []
        # Only accumulate errors from the last round, since we might fix some along the way
        for name, data in to_process:
            if isinstance(data, oai.Reference):
                parameters.errors.append(ParameterError(data=data, detail="Reference parameters are not supported."))
                continue
            ref_path = parse_reference_path(f"#/components/parameters/{name}")
            if isinstance(ref_path, ParseError):
                parameters.errors.append(ParameterError(detail=ref_path.detail, data=data))
                continue
            parameters_or_err = update_parameters_with_data(ref_path=ref_path, data=data, parameters=parameters)
            if isinstance(parameters_or_err, ParameterError):
                next_round.append((name, data))
                errors.append(parameters_or_err)
                continue
            parameters = parameters_or_err
            still_making_progress = True
        to_process = next_round

    parameters.errors.extend(errors)
    return parameters
>>>>>>> ba1dbee6
<|MERGE_RESOLUTION|>--- conflicted
+++ resolved
@@ -24,18 +24,15 @@
 from .enum_property import EnumProperty
 from .model_property import ModelProperty, build_model_property, process_model
 from .property import Property
-<<<<<<< HEAD
-from .schemas import Class, ReferencePath, Schemas, parse_reference_path, update_schemas_with_data
-=======
 from .schemas import (
     Class,
     Parameters,
     Schemas,
+    ReferencePath,
     parse_reference_path,
     update_parameters_with_data,
     update_schemas_with_data,
 )
->>>>>>> ba1dbee6
 
 
 @attr.s(auto_attribs=True, frozen=True)
@@ -796,7 +793,6 @@
     return schemas
 
 
-<<<<<<< HEAD
 def _propogate_removal(*, root: Union[ReferencePath, utils.ClassName], schemas: Schemas, error: PropertyError) -> None:
     if isinstance(root, utils.ClassName):
         schemas.classes_by_name.pop(root, None)
@@ -863,7 +859,8 @@
     schemas = _create_schemas(components=components, schemas=schemas, config=config)
     schemas = _process_models(schemas=schemas, config=config)
     return schemas
-=======
+
+
 def build_parameters(
     *,
     components: Dict[str, Union[oai.Reference, oai.Parameter]],
@@ -900,5 +897,4 @@
         to_process = next_round
 
     parameters.errors.extend(errors)
-    return parameters
->>>>>>> ba1dbee6
+    return parameters