__all__ = [
    "Class",
    "EnumProperty",
    "ModelProperty",
    "NoneProperty",
    "Property",
    "Schemas",
    "build_schemas",
    "property_from_data",
]

from itertools import chain
from typing import Any, ClassVar, Dict, Generic, Iterable, Iterator, List, Optional, Set, Tuple, TypeVar, Union

import attr

from ... import Config
from ... import schema as oai
from ... import utils
from ..errors import ParseError, PropertyError, ValidationError
from .converter import convert, convert_chain
from .enum_property import EnumProperty
from .model_property import ModelProperty, build_model_property
from .property import Property
from .schemas import Class, Schemas, parse_reference_path, update_schemas_with_data


@attr.s(auto_attribs=True, frozen=True)
class NoneProperty(Property):
    """ A property that is always None (used for empty schemas) """

    _type_string: ClassVar[str] = "None"
    _json_type_string: ClassVar[str] = "None"
    template: ClassVar[Optional[str]] = "none_property.py.jinja"


@attr.s(auto_attribs=True, frozen=True)
class StringProperty(Property):
    """ A property of type str """

    max_length: Optional[int] = None
    pattern: Optional[str] = None
    _type_string: ClassVar[str] = "str"
    _json_type_string: ClassVar[str] = "str"


@attr.s(auto_attribs=True, frozen=True)
class DateTimeProperty(Property):
    """
    A property of type datetime.datetime
    """

    _type_string: ClassVar[str] = "datetime.datetime"
    _json_type_string: ClassVar[str] = "str"
    template: ClassVar[str] = "datetime_property.py.jinja"

    def get_imports(self, *, prefix: str) -> Set[str]:
        """
        Get a set of import strings that should be included when this property is used somewhere

        Args:
            prefix: A prefix to put before any relative (local) module names. This should be the number of . to get
            back to the root of the generated client.
        """
        imports = super().get_imports(prefix=prefix)
        imports.update({"import datetime", "from typing import cast", "from dateutil.parser import isoparse"})
        return imports


@attr.s(auto_attribs=True, frozen=True)
class DateProperty(Property):
    """ A property of type datetime.date """

    _type_string: ClassVar[str] = "datetime.date"
    _json_type_string: ClassVar[str] = "str"
    template: ClassVar[str] = "date_property.py.jinja"

    def get_imports(self, *, prefix: str) -> Set[str]:
        """
        Get a set of import strings that should be included when this property is used somewhere

        Args:
            prefix: A prefix to put before any relative (local) module names. This should be the number of . to get
            back to the root of the generated client.
        """
        imports = super().get_imports(prefix=prefix)
        imports.update({"import datetime", "from typing import cast", "from dateutil.parser import isoparse"})
        return imports


@attr.s(auto_attribs=True, frozen=True)
class FileProperty(Property):
    """ A property used for uploading files """

    _type_string: ClassVar[str] = "File"
    # Return type of File.to_tuple()
    _json_type_string: ClassVar[str] = "Tuple[Optional[str], Union[BinaryIO, TextIO], Optional[str]]"
    template: ClassVar[str] = "file_property.py.jinja"

    def get_imports(self, *, prefix: str) -> Set[str]:
        """
        Get a set of import strings that should be included when this property is used somewhere

        Args:
            prefix: A prefix to put before any relative (local) module names. This should be the number of . to get
            back to the root of the generated client.
        """
        imports = super().get_imports(prefix=prefix)
        imports.update({f"from {prefix}types import File", "from io import BytesIO"})
        return imports


@attr.s(auto_attribs=True, frozen=True)
class FloatProperty(Property):
    """ A property of type float """

    _type_string: ClassVar[str] = "float"
    _json_type_string: ClassVar[str] = "float"


@attr.s(auto_attribs=True, frozen=True)
class IntProperty(Property):
    """ A property of type int """

    _type_string: ClassVar[str] = "int"
    _json_type_string: ClassVar[str] = "int"


@attr.s(auto_attribs=True, frozen=True)
class BooleanProperty(Property):
    """ Property for bool """

    _type_string: ClassVar[str] = "bool"
    _json_type_string: ClassVar[str] = "bool"


InnerProp = TypeVar("InnerProp", bound=Property)


@attr.s(auto_attribs=True, frozen=True)
class ListProperty(Property, Generic[InnerProp]):
    """ A property representing a list (array) of other properties """

    inner_property: InnerProp
    template: ClassVar[str] = "list_property.py.jinja"

    def get_base_type_string(self) -> str:
        return f"List[{self.inner_property.get_type_string()}]"

    def get_base_json_type_string(self) -> str:
        return f"List[{self.inner_property.get_type_string(json=True)}]"

    def get_instance_type_string(self) -> str:
        """Get a string representation of runtime type that should be used for `isinstance` checks"""
        return "list"

    def get_imports(self, *, prefix: str) -> Set[str]:
        """
        Get a set of import strings that should be included when this property is used somewhere

        Args:
            prefix: A prefix to put before any relative (local) module names. This should be the number of . to get
            back to the root of the generated client.
        """
        imports = super().get_imports(prefix=prefix)
        imports.update(self.inner_property.get_imports(prefix=prefix))
        imports.add("from typing import cast, List")
        return imports


@attr.s(auto_attribs=True, frozen=True)
class UnionProperty(Property):
    """ A property representing a Union (anyOf) of other properties """

    inner_properties: List[Property]
    template: ClassVar[str] = "union_property.py.jinja"
    has_properties_without_templates: bool = attr.ib(init=False)

    def __attrs_post_init__(self) -> None:
        super().__attrs_post_init__()
        object.__setattr__(
            self, "has_properties_without_templates", any(prop.template is None for prop in self.inner_properties)
        )

    def _get_inner_type_strings(self, json: bool = False) -> Set[str]:
        return {p.get_type_string(no_optional=True, json=json) for p in self.inner_properties}

    def _get_type_string_from_inner_type_strings(self, inner_types: Set[str]) -> str:
        if len(inner_types) == 1:
            return inner_types.pop()
        else:
            return f"Union[{', '.join(sorted(inner_types))}]"

    def get_base_type_string(self) -> str:
        return self._get_type_string_from_inner_type_strings(self._get_inner_type_strings(json=False))

    def get_base_json_type_string(self) -> str:
        return self._get_type_string_from_inner_type_strings(self._get_inner_type_strings(json=True))

    def get_type_strings_in_union(self, no_optional: bool = False, json: bool = False) -> Set[str]:
        type_strings = self._get_inner_type_strings(json=json)
        if no_optional:
            return type_strings
        if self.nullable:
            type_strings.add("None")
        if not self.required:
            type_strings.add("Unset")
        return type_strings

    def get_type_string(self, no_optional: bool = False, json: bool = False) -> str:
        """
        Get a string representation of type that should be used when declaring this property.
        This implementation differs slightly from `Property.get_type_string` in order to collapse
        nested union types.
        """
        type_strings_in_union = self.get_type_strings_in_union(no_optional=no_optional, json=json)
        return self._get_type_string_from_inner_type_strings(type_strings_in_union)

    def get_imports(self, *, prefix: str) -> Set[str]:
        """
        Get a set of import strings that should be included when this property is used somewhere

        Args:
            prefix: A prefix to put before any relative (local) module names. This should be the number of . to get
            back to the root of the generated client.
        """
        imports = super().get_imports(prefix=prefix)
        for inner_prop in self.inner_properties:
            imports.update(inner_prop.get_imports(prefix=prefix))
        imports.add("from typing import cast, Union")
        return imports

    def inner_properties_with_template(self) -> Iterator[Property]:
        return (prop for prop in self.inner_properties if prop.template)


def _string_based_property(
    name: str, required: bool, data: oai.Schema
) -> Union[StringProperty, DateProperty, DateTimeProperty, FileProperty]:
    """ Construct a Property from the type "string" """
    string_format = data.schema_format
    if string_format == "date-time":
        return DateTimeProperty(
            name=name,
            required=required,
            default=convert("datetime.datetime", data.default),
            nullable=data.nullable,
        )
    elif string_format == "date":
        return DateProperty(
            name=name,
            required=required,
            default=convert("datetime.date", data.default),
            nullable=data.nullable,
        )
    elif string_format == "binary":
        return FileProperty(
            name=name,
            required=required,
            default=None,
            nullable=data.nullable,
        )
    else:
        return StringProperty(
            name=name,
            default=convert("str", data.default),
            required=required,
            pattern=data.pattern,
            nullable=data.nullable,
        )


def build_enum_property(
    *,
    data: oai.Schema,
    name: str,
    required: bool,
    schemas: Schemas,
    enum: List[Union[str, int]],
    parent_name: Optional[str],
    config: Config,
) -> Tuple[Union[EnumProperty, PropertyError], Schemas]:
    """
    Create an EnumProperty from schema data.

    Args:
        data: The OpenAPI Schema which defines this enum.
        name: The name to use for variables which receive this Enum's value (e.g. model property name)
        required: Whether or not this Property is required in the calling context
        schemas: The Schemas which have been defined so far (used to prevent naming collisions)
        enum: The enum from the provided data. Required separately here to prevent extra type checking.
        parent_name: The context in which this EnumProperty is defined, used to create more specific class names.
        config: The global config for this run of the generator

    Returns:
        A tuple containing either the created property or a PropertyError describing what went wrong AND update schemas.
    """

    class_name = data.title or name
    if parent_name:
        class_name = f"{utils.pascal_case(parent_name)}{utils.pascal_case(class_name)}"
    class_info = Class.from_string(string=class_name, config=config)
    values = EnumProperty.values_from_list(enum)

    if class_info.name in schemas.classes_by_name:
        existing = schemas.classes_by_name[class_info.name]
        if not isinstance(existing, EnumProperty) or values != existing.values:
            return (
                PropertyError(
                    detail=f"Found conflicting enums named {class_info.name} with incompatible values.", data=data
                ),
                schemas,
            )

    for value in values.values():
        value_type = type(value)
        break
    else:
        return PropertyError(data=data, detail="No values provided for Enum"), schemas

    default = None
    if data.default is not None:
        inverse_values = {v: k for k, v in values.items()}
        try:
            default = f"{class_info.name}.{inverse_values[data.default]}"
        except KeyError:
            return (
                PropertyError(detail=f"{data.default} is an invalid default for enum {class_info.name}", data=data),
                schemas,
            )

    prop = EnumProperty(
        name=name,
        required=required,
        default=default,
        nullable=data.nullable,
        class_info=class_info,
        values=values,
        value_type=value_type,
    )
    schemas = attr.evolve(schemas, classes_by_name={**schemas.classes_by_name, class_info.name: prop})
    return prop, schemas


def build_union_property(
    *, data: oai.Schema, name: str, required: bool, schemas: Schemas, parent_name: str, config: Config
) -> Tuple[Union[UnionProperty, PropertyError], Schemas]:
    sub_properties: List[Property] = []
    for i, sub_prop_data in enumerate(chain(data.anyOf, data.oneOf)):
        sub_prop, schemas = property_from_data(
            name=f"{name}_type{i}",
            required=required,
            data=sub_prop_data,
            schemas=schemas,
            parent_name=parent_name,
            config=config,
        )
        if isinstance(sub_prop, PropertyError):
            return PropertyError(detail=f"Invalid property in union {name}", data=sub_prop_data), schemas
        sub_properties.append(sub_prop)

    default = convert_chain((prop._type_string for prop in sub_properties), data.default)
    return (
        UnionProperty(
            name=name,
            required=required,
            default=default,
            inner_properties=sub_properties,
            nullable=data.nullable,
        ),
        schemas,
    )


def build_list_property(
    *, data: oai.Schema, name: str, required: bool, schemas: Schemas, parent_name: str, config: Config
) -> Tuple[Union[ListProperty[Any], PropertyError], Schemas]:
    if data.items is None:
        return PropertyError(data=data, detail="type array must have items defined"), schemas
    inner_prop, schemas = property_from_data(
        name=f"{name}_item", required=True, data=data.items, schemas=schemas, parent_name=parent_name, config=config
    )
    if isinstance(inner_prop, PropertyError):
        return PropertyError(data=inner_prop.data, detail=f"invalid data in items of array {name}"), schemas
    return (
        ListProperty(
            name=name,
            required=required,
            default=None,
            inner_property=inner_prop,
            nullable=data.nullable,
        ),
        schemas,
    )


def _property_from_ref(
    name: str,
    required: bool,
    nullable: bool,
    data: oai.Reference,
    schemas: Schemas,
) -> Tuple[Union[Property, PropertyError], Schemas]:
    reference = Reference.from_ref(data.ref)
    existing = schemas.enums.get(reference.class_name) or schemas.models.get(reference.class_name)
    if existing:
        return (
            attr.evolve(existing, required=required, name=name, nullable=nullable),
            schemas,
        )
    return PropertyError(data=data, detail="Could not find reference in parsed models or enums"), schemas


def _property_from_data(
    name: str,
    required: bool,
    data: Union[oai.Reference, oai.Schema],
    schemas: Schemas,
    parent_name: str,
    config: Config,
) -> Tuple[Union[Property, PropertyError], Schemas]:
    """ Generate a Property from the OpenAPI dictionary representation of it """
    name = utils.remove_string_escapes(name)
    if isinstance(data, oai.Reference):
<<<<<<< HEAD
        ref_path = parse_reference_path(data.ref)
        if isinstance(ref_path, ParseError):
            return PropertyError(data=data, detail=ref_path.detail), schemas
        existing = schemas.classes_by_reference.get(ref_path)
        if existing:
            return (
                attr.evolve(existing, required=required, name=name),
                schemas,
            )
        return PropertyError(data=data, detail="Could not find reference in parsed models or enums"), schemas
=======
        return _property_from_ref(name=name, required=required, nullable=False, data=data, schemas=schemas)

    sub_data = (data.allOf or []) + data.anyOf + data.oneOf
    if len(sub_data) == 1 and isinstance(sub_data[0], oai.Reference):
        return _property_from_ref(
            name=name, required=required, nullable=data.nullable, data=sub_data[0], schemas=schemas
        )

>>>>>>> f3aa0b0f
    if data.enum:
        return build_enum_property(
            data=data,
            name=name,
            required=required,
            schemas=schemas,
            enum=data.enum,
            parent_name=parent_name,
            config=config,
        )
    if data.anyOf or data.oneOf:
        return build_union_property(
            data=data, name=name, required=required, schemas=schemas, parent_name=parent_name, config=config
        )
    if data.type == "string":
        return _string_based_property(name=name, required=required, data=data), schemas
    elif data.type == "number":
        return (
            FloatProperty(
                name=name,
                default=convert("float", data.default),
                required=required,
                nullable=data.nullable,
            ),
            schemas,
        )
    elif data.type == "integer":
        return (
            IntProperty(
                name=name,
                default=convert("int", data.default),
                required=required,
                nullable=data.nullable,
            ),
            schemas,
        )
    elif data.type == "boolean":
        return (
            BooleanProperty(
                name=name,
                required=required,
                default=convert("bool", data.default),
                nullable=data.nullable,
            ),
            schemas,
        )
    elif data.type == "array":
        return build_list_property(
            data=data, name=name, required=required, schemas=schemas, parent_name=parent_name, config=config
        )
    elif data.type == "object" or data.allOf:
        return build_model_property(
            data=data, name=name, schemas=schemas, required=required, parent_name=parent_name, config=config
        )
    elif not data.type:
        return NoneProperty(name=name, required=required, nullable=False, default=None), schemas
    return PropertyError(data=data, detail=f"unknown type {data.type}"), schemas


def property_from_data(
    *,
    name: str,
    required: bool,
    data: Union[oai.Reference, oai.Schema],
    schemas: Schemas,
    parent_name: str,
    config: Config,
) -> Tuple[Union[Property, PropertyError], Schemas]:
    """
    Build a Property from an OpenAPI schema or reference. This Property represents a single input or output for a
    generated API operation.

    Args:
        name: The name of the property, defined in OpenAPI as the key pointing at the schema. This is the parameter used
            to send this data to an API or that the API will respond with. This will be used to generate a `python_name`
            which is the name of the variable/attribute in generated Python.
        required: Whether or not this property is required in whatever source is creating it. OpenAPI defines this by
            including the property's name in the `required` list. If the property is required, `Unset` will not be
            included in the generated code's available types.
        data: The OpenAPI schema or reference that defines the details of this property (e.g. type, sub-properties).
        schemas: A structure containing all of the parsed schemas so far that will become generated classes. This is
            used to resolve references and to ensure that conflicting class names are not generated.
        parent_name: The name of the thing above this property, prepended to generated class names to reduce the chance
            of duplication.
        config: Contains the parsed config that the user provided to tweak generation settings. Needed to apply class
            name overrides for generated classes.

    Returns:
        A tuple containing either the parsed Property or a PropertyError (if something went wrong) and the updated
        Schemas (including any new classes that should be generated).
    """
    try:
        return _property_from_data(
            name=name, required=required, data=data, schemas=schemas, parent_name=parent_name, config=config
        )
    except ValidationError:
        return PropertyError(detail="Failed to validate default value", data=data), schemas


def build_schemas(
    *, components: Dict[str, Union[oai.Reference, oai.Schema]], schemas: Schemas, config: Config
) -> Schemas:
    """ Get a list of Schemas from an OpenAPI dict """
    to_process: Iterable[Tuple[str, Union[oai.Reference, oai.Schema]]] = components.items()
    still_making_progress = True
    errors: List[PropertyError] = []

    # References could have forward References so keep going as long as we are making progress
    while still_making_progress:
        still_making_progress = False
        errors = []
        next_round = []
        # Only accumulate errors from the last round, since we might fix some along the way
        for name, data in to_process:
            if isinstance(data, oai.Reference):
                schemas.errors.append(PropertyError(data=data, detail="Reference schemas are not supported."))
                continue
            ref_path = parse_reference_path(f"#/components/schemas/{name}")
            if isinstance(ref_path, ParseError):
                schemas.errors.append(PropertyError(detail=ref_path.detail, data=data))
                continue
            schemas_or_err = update_schemas_with_data(ref_path=ref_path, data=data, schemas=schemas, config=config)
            if isinstance(schemas_or_err, PropertyError):
                next_round.append((name, data))
                errors.append(schemas_or_err)
                continue
            schemas = schemas_or_err
            still_making_progress = True
        to_process = next_round

    schemas.errors.extend(errors)
    return schemas<|MERGE_RESOLUTION|>--- conflicted
+++ resolved
@@ -401,11 +401,13 @@
     data: oai.Reference,
     schemas: Schemas,
 ) -> Tuple[Union[Property, PropertyError], Schemas]:
-    reference = Reference.from_ref(data.ref)
-    existing = schemas.enums.get(reference.class_name) or schemas.models.get(reference.class_name)
+    ref_path = parse_reference_path(data.ref)
+    if isinstance(ref_path, ParseError):
+        return PropertyError(data=data, detail=ref_path.detail), schemas
+    existing = schemas.classes_by_reference.get(ref_path)
     if existing:
         return (
-            attr.evolve(existing, required=required, name=name, nullable=nullable),
+            attr.evolve(existing, required=required, name=name),
             schemas,
         )
     return PropertyError(data=data, detail="Could not find reference in parsed models or enums"), schemas
@@ -422,27 +424,15 @@
     """ Generate a Property from the OpenAPI dictionary representation of it """
     name = utils.remove_string_escapes(name)
     if isinstance(data, oai.Reference):
-<<<<<<< HEAD
-        ref_path = parse_reference_path(data.ref)
-        if isinstance(ref_path, ParseError):
-            return PropertyError(data=data, detail=ref_path.detail), schemas
-        existing = schemas.classes_by_reference.get(ref_path)
-        if existing:
-            return (
-                attr.evolve(existing, required=required, name=name),
-                schemas,
-            )
-        return PropertyError(data=data, detail="Could not find reference in parsed models or enums"), schemas
-=======
         return _property_from_ref(name=name, required=required, nullable=False, data=data, schemas=schemas)
 
+    # A union of a single reference should just be passed through to that reference (don't create copy class)
     sub_data = (data.allOf or []) + data.anyOf + data.oneOf
     if len(sub_data) == 1 and isinstance(sub_data[0], oai.Reference):
         return _property_from_ref(
             name=name, required=required, nullable=data.nullable, data=sub_data[0], schemas=schemas
         )
 
->>>>>>> f3aa0b0f
     if data.enum:
         return build_enum_property(
             data=data,
