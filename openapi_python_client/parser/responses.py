__all__ = ["Response", "response_from_data"]

from http import HTTPStatus
from typing import Optional, Tuple, TypedDict, Union

from attrs import define

from openapi_python_client import utils

from .. import Config
from .. import schema as oai
from ..utils import PythonIdentifier
from .errors import ParseError, PropertyError
from .properties import AnyProperty, Property, Schemas, property_from_data


class _ResponseSource(TypedDict):
    """What data should be pulled from the httpx Response object"""

    attribute: str
    return_type: str


JSON_SOURCE = _ResponseSource(attribute="response.json()", return_type="Any")
BYTES_SOURCE = _ResponseSource(attribute="response.content", return_type="bytes")
TEXT_SOURCE = _ResponseSource(attribute="response.text", return_type="str")
NONE_SOURCE = _ResponseSource(attribute="None", return_type="None")


@define
class Response:
    """Describes a single response for an endpoint"""

    status_code: HTTPStatus
    prop: Property
<<<<<<< HEAD
    source: str
    data: object
=======
    source: _ResponseSource


def _source_by_content_type(content_type: str) -> Optional[_ResponseSource]:
    parsed_content_type = utils.get_content_type(content_type)
    if parsed_content_type is None:
        return None
>>>>>>> 87b969c2

    if parsed_content_type.startswith("text/"):
        return TEXT_SOURCE

    known_content_types = {
        "application/json": JSON_SOURCE,
        "application/octet-stream": BYTES_SOURCE,
    }
    source = known_content_types.get(parsed_content_type)
    if source is None and parsed_content_type.endswith("+json"):
        # Implements https://www.rfc-editor.org/rfc/rfc6838#section-4.2.8 for the +json suffix
        source = JSON_SOURCE
    return source


def empty_response(
    *,
    status_code: HTTPStatus,
    response_name: str,
    config: Config,
    description: Optional[str],
) -> Response:
    """Return an untyped response, for when no response type is defined"""
    return Response(
        data=None,
        status_code=status_code,
        prop=AnyProperty(
            name=response_name,
            default=None,
            nullable=False,
            required=True,
            python_name=PythonIdentifier(value=response_name, prefix=config.field_prefix),
            description=description,
            example=None,
        ),
        source=NONE_SOURCE,
    )


def response_from_data(
    *,
    status_code: HTTPStatus,
    data: Union[oai.Response, oai.Reference],
    schemas: Schemas,
    parent_name: str,
    config: Config,
) -> Tuple[Union[Response, ParseError], Schemas]:
    """Generate a Response from the OpenAPI dictionary representation of it"""

    response_name = f"response_{status_code}"
    if isinstance(data, oai.Reference):
        return (
            empty_response(
                status_code=status_code,
                response_name=response_name,
                config=config,
                description=None,
            ),
            schemas,
        )

    content = data.content
    if not content:
        return (
            empty_response(
                status_code=status_code,
                response_name=response_name,
                config=config,
                description=data.description,
            ),
            schemas,
        )

    for content_type, media_type in content.items():
        source = _source_by_content_type(content_type)
        if source is not None:
            schema_data = media_type.media_type_schema
            break
    else:
        return (
            ParseError(data=data, detail=f"Unsupported content_type {content}"),
            schemas,
        )

    if schema_data is None:
        return (
            empty_response(
                status_code=status_code,
                response_name=response_name,
                config=config,
                description=data.description,
            ),
            schemas,
        )

    prop, schemas = property_from_data(
        name=response_name,
        required=True,
        data=schema_data,
        schemas=schemas,
        parent_name=parent_name,
        config=config,
    )

    if isinstance(prop, PropertyError):
        return prop, schemas

    return Response(status_code=status_code, prop=prop, source=source, data=data), schemas<|MERGE_RESOLUTION|>--- conflicted
+++ resolved
@@ -33,18 +33,15 @@
 
     status_code: HTTPStatus
     prop: Property
-<<<<<<< HEAD
-    source: str
-    data: object
-=======
     source: _ResponseSource
+    data: object  # Extra data for custom templates
+    
 
 
 def _source_by_content_type(content_type: str) -> Optional[_ResponseSource]:
     parsed_content_type = utils.get_content_type(content_type)
     if parsed_content_type is None:
         return None
->>>>>>> 87b969c2
 
     if parsed_content_type.startswith("text/"):
         return TEXT_SOURCE
