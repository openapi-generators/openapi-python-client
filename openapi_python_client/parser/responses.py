--- conflicted
+++ resolved
@@ -24,13 +24,11 @@
 
 
 def _source_by_content_type(content_type: str) -> Optional[str]:
-<<<<<<< HEAD
+    content_type = utils.get_content_type(content_type)
+
     if content_type.startswith("text/"):
         return "response.text"
-=======
-    content_type = utils.get_content_type(content_type)
 
->>>>>>> c1c0b3f5
     known_content_types = {
         "application/json": "response.json()",
         "application/octet-stream": "response.content",
