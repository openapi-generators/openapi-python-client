--- conflicted
+++ resolved
@@ -1,11 +1,7 @@
 __all__ = ["Response", "response_from_data"]
 
 from http import HTTPStatus
-<<<<<<< HEAD
-from typing import Dict, Optional, Tuple, TypedDict, Union
-=======
 from typing import Optional, TypedDict, Union
->>>>>>> 861ef562
 
 from attrs import define
 
@@ -89,7 +85,7 @@
     status_code: HTTPStatus,
     data: Union[oai.Response, oai.Reference],
     schemas: Schemas,
-    responses: Dict[str, Union[oai.Response, oai.Reference]],
+    responses: dict[str, Union[oai.Response, oai.Reference]],
     parent_name: str,
     config: Config,
 ) -> tuple[Union[Response, ParseError], Schemas]:
