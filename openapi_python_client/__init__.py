""" Generate modern Python clients from OpenAPI """

import shutil
import subprocess
import sys
from enum import Enum
from pathlib import Path
from typing import Any, Dict, Optional, Sequence, Union

import httpcore
import httpx
import yaml
from jinja2 import BaseLoader, ChoiceLoader, Environment, FileSystemLoader, PackageLoader

from openapi_python_client import utils

from .parser import GeneratorData, import_string_from_reference
from .parser.errors import GeneratorError
from .utils import snake_case

if sys.version_info.minor < 8:  # version did not exist before 3.8, need to use a backport
    from importlib_metadata import version
else:
    from importlib.metadata import version  # type: ignore

__version__ = version(__package__)


<<<<<<< HEAD
class MetaType(str, Enum):
    NONE = "none"
    POETRY = "poetry"
    SETUP = "setup"
=======
TEMPLATE_FILTERS = {
    "snakecase": utils.snake_case,
    "kebabcase": utils.kebab_case,
    "pascalcase": utils.pascal_case,
    "any": any,
}
>>>>>>> ac49ce8d


class Project:
    project_name_override: Optional[str] = None
    package_name_override: Optional[str] = None
    package_version_override: Optional[str] = None

    def __init__(self, *, openapi: GeneratorData, meta: MetaType, custom_template_path: Optional[Path] = None) -> None:
        self.openapi: GeneratorData = openapi
        self.meta: MetaType = meta

        package_loader = PackageLoader(__package__)
        loader: BaseLoader
        if custom_template_path is not None:
            loader = ChoiceLoader(
                [
                    FileSystemLoader(str(custom_template_path)),
                    package_loader,
                ]
            )
        else:
            loader = package_loader
        self.env: Environment = Environment(loader=loader, trim_blocks=True, lstrip_blocks=True)

        self.project_name: str = self.project_name_override or f"{utils.kebab_case(openapi.title).lower()}-client"
        self.project_dir: Path = Path.cwd()
        if meta != MetaType.NONE:
            self.project_dir /= self.project_name

        self.package_name: str = self.package_name_override or self.project_name.replace("-", "_")
        self.package_dir: Path = self.project_dir / self.package_name
        self.package_description: str = utils.remove_string_escapes(
            f"A client library for accessing {self.openapi.title}"
        )
        self.version: str = self.package_version_override or openapi.version

        self.env.filters.update(TEMPLATE_FILTERS)

    def build(self) -> Sequence[GeneratorError]:
        """ Create the project from templates """

        if self.meta == MetaType.NONE:
            print(f"Generating {self.package_name}")
        else:
            print(f"Generating {self.project_name}")
            try:
                self.project_dir.mkdir()
            except FileExistsError:
                return [GeneratorError(detail="Directory already exists. Delete it or use the update command.")]
        self._create_package()
        self._build_metadata()
        self._build_models()
        self._build_api()
        self._reformat()
        return self._get_errors()

    def update(self) -> Sequence[GeneratorError]:
        """ Update an existing project """

        if not self.package_dir.is_dir():
            raise FileNotFoundError()
        print(f"Updating {self.package_name}")
        shutil.rmtree(self.package_dir)
        self._create_package()
        self._build_models()
        self._build_api()
        self._reformat()
        return self._get_errors()

    def _reformat(self) -> None:
        subprocess.run(
            "autoflake -i -r --remove-all-unused-imports --remove-unused-variables --ignore-init-module-imports .",
            cwd=self.package_dir,
            shell=True,
            stdout=subprocess.PIPE,
            stderr=subprocess.PIPE,
        )
        subprocess.run(
            "isort .",
            cwd=self.project_dir,
            shell=True,
            stdout=subprocess.PIPE,
            stderr=subprocess.PIPE,
        )
        subprocess.run("black .", cwd=self.project_dir, shell=True, stdout=subprocess.PIPE, stderr=subprocess.PIPE)

    def _get_errors(self) -> Sequence[GeneratorError]:
        errors = []
        for collection in self.openapi.endpoint_collections_by_tag.values():
            errors.extend(collection.parse_errors)
        errors.extend(self.openapi.errors)
        return errors

    def _create_package(self) -> None:
        self.package_dir.mkdir()
        # Package __init__.py
        package_init = self.package_dir / "__init__.py"

        package_init_template = self.env.get_template("package_init.pyi")
        package_init.write_text(package_init_template.render(description=self.package_description))

        if self.meta != MetaType.NONE:
            pytyped = self.package_dir / "py.typed"
            pytyped.write_text("# Marker file for PEP 561")

        types_template = self.env.get_template("types.py")
        types_path = self.package_dir / "types.py"
        types_path.write_text(types_template.render())

    def _build_metadata(self) -> None:
        if self.meta == MetaType.NONE:
            return

        self._build_pyproject_toml(use_poetry=self.meta == MetaType.POETRY)
        if self.meta == MetaType.SETUP:
            self._build_setup_py()

        # README.md
        readme = self.project_dir / "README.md"
        readme_template = self.env.get_template("README.md")
        readme.write_text(
            readme_template.render(
                project_name=self.project_name, description=self.package_description, package_name=self.package_name
            )
        )

        # .gitignore
        git_ignore_path = self.project_dir / ".gitignore"
        git_ignore_template = self.env.get_template(".gitignore")
        git_ignore_path.write_text(git_ignore_template.render())

    def _build_pyproject_toml(self, *, use_poetry: bool) -> None:
        template = "pyproject.toml" if use_poetry else "pyproject_no_poetry.toml"
        pyproject_template = self.env.get_template(template)
        pyproject_path = self.project_dir / "pyproject.toml"
        pyproject_path.write_text(
            pyproject_template.render(
                project_name=self.project_name,
                package_name=self.package_name,
                version=self.version,
                description=self.package_description,
            )
        )

    def _build_setup_py(self) -> None:
        template = self.env.get_template("setup.py")
        path = self.project_dir / "setup.py"
        path.write_text(
            template.render(
                project_name=self.project_name,
                package_name=self.package_name,
                version=self.version,
                description=self.package_description,
            )
        )

    def _build_models(self) -> None:
        # Generate models
        models_dir = self.package_dir / "models"
        models_dir.mkdir()
        models_init = models_dir / "__init__.py"
        imports = []

        model_template = self.env.get_template("model.pyi")
        for model in self.openapi.models.values():
            module_path = models_dir / f"{model.reference.module_name}.py"
            module_path.write_text(model_template.render(model=model))
            imports.append(import_string_from_reference(model.reference))

        # Generate enums
        str_enum_template = self.env.get_template("str_enum.pyi")
        int_enum_template = self.env.get_template("int_enum.pyi")
        for enum in self.openapi.enums.values():
            module_path = models_dir / f"{enum.reference.module_name}.py"
            if enum.value_type is int:
                module_path.write_text(int_enum_template.render(enum=enum))
            else:
                module_path.write_text(str_enum_template.render(enum=enum))
            imports.append(import_string_from_reference(enum.reference))

        models_init_template = self.env.get_template("models_init.pyi")
        models_init.write_text(models_init_template.render(imports=imports))

    def _build_api(self) -> None:
        # Generate Client
        client_path = self.package_dir / "client.py"
        client_template = self.env.get_template("client.pyi")
        client_path.write_text(client_template.render())

        # Generate endpoints
        api_dir = self.package_dir / "api"
        api_dir.mkdir()
        api_init = api_dir / "__init__.py"
        api_init.write_text('""" Contains methods for accessing the API """')

        endpoint_template = self.env.get_template("endpoint_module.pyi")
        for tag, collection in self.openapi.endpoint_collections_by_tag.items():
            tag = utils.snake_case(tag)
            tag_dir = api_dir / tag
            tag_dir.mkdir()
            (tag_dir / "__init__.py").touch()

            for endpoint in collection.endpoints:
                module_path = tag_dir / f"{snake_case(endpoint.name)}.py"
                module_path.write_text(endpoint_template.render(endpoint=endpoint))


def _get_project_for_url_or_path(
    url: Optional[str], path: Optional[Path], meta: MetaType, custom_template_path: Optional[Path] = None
) -> Union[Project, GeneratorError]:
    data_dict = _get_document(url=url, path=path)
    if isinstance(data_dict, GeneratorError):
        return data_dict
    openapi = GeneratorData.from_dict(data_dict)
    if isinstance(openapi, GeneratorError):
        return openapi
    return Project(openapi=openapi, custom_template_path=custom_template_path, meta=meta)


def create_new_client(
    *, url: Optional[str], path: Optional[Path], meta: MetaType, custom_template_path: Optional[Path] = None
) -> Sequence[GeneratorError]:
    """
    Generate the client library

    Returns:
         A list containing any errors encountered when generating.
    """
    project = _get_project_for_url_or_path(url=url, path=path, custom_template_path=custom_template_path, meta=meta)
    if isinstance(project, GeneratorError):
        return [project]
    return project.build()


def update_existing_client(
    *, url: Optional[str], path: Optional[Path], meta: MetaType, custom_template_path: Optional[Path] = None
) -> Sequence[GeneratorError]:
    """
    Update an existing client library

    Returns:
         A list containing any errors encountered when generating.
    """
    project = _get_project_for_url_or_path(url=url, path=path, custom_template_path=custom_template_path, meta=meta)
    if isinstance(project, GeneratorError):
        return [project]
    return project.update()


def _get_document(*, url: Optional[str], path: Optional[Path]) -> Union[Dict[str, Any], GeneratorError]:
    yaml_bytes: bytes
    if url is not None and path is not None:
        return GeneratorError(header="Provide URL or Path, not both.")
    if url is not None:
        try:
            response = httpx.get(url)
            yaml_bytes = response.content
        except (httpx.HTTPError, httpcore.NetworkError):
            return GeneratorError(header="Could not get OpenAPI document from provided URL")
    elif path is not None:
        yaml_bytes = path.read_bytes()
    else:
        return GeneratorError(header="No URL or Path provided")
    try:
        return yaml.safe_load(yaml_bytes)
    except yaml.YAMLError:
        return GeneratorError(header="Invalid YAML from provided source")<|MERGE_RESOLUTION|>--- conflicted
+++ resolved
@@ -26,19 +26,18 @@
 __version__ = version(__package__)
 
 
-<<<<<<< HEAD
 class MetaType(str, Enum):
     NONE = "none"
     POETRY = "poetry"
     SETUP = "setup"
-=======
+
+
 TEMPLATE_FILTERS = {
     "snakecase": utils.snake_case,
     "kebabcase": utils.kebab_case,
     "pascalcase": utils.pascal_case,
     "any": any,
 }
->>>>>>> ac49ce8d
 
 
 class Project:
