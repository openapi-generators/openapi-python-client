from typing import Any, Dict, Optional, Union

from pydantic import BaseModel, Extra, Field

from .encoding import Encoding
from .example import Example
from .reference import Reference
from .schema import Schema


class MediaType(BaseModel):
    """Each Media Type Object provides schema and examples for the media type identified by its key.

    References:
        - https://swagger.io/docs/specification/media-types/
        - https://github.com/OAI/OpenAPI-Specification/blob/main/versions/3.0.3.md#mediaTypeObject
    """

    media_type_schema: Optional[Union[Reference, Schema]] = Field(default=None, alias="schema")
    example: Optional[Any] = None
    examples: Optional[Dict[str, Union[Example, Reference]]] = None
    encoding: Optional[Dict[str, Encoding]] = None

<<<<<<< HEAD
    class Config:
        extra = Extra.allow
=======
    class Config:  # pylint: disable=missing-class-docstring
>>>>>>> 821dac8e
        allow_population_by_field_name = True
        schema_extra = {
            "examples": [
                {
                    "schema": {"$ref": "#/components/schemas/Pet"},
                    "examples": {
                        "cat": {
                            "summary": "An example of a cat",
                            "value": {
                                "name": "Fluffy",
                                "petType": "Cat",
                                "color": "White",
                                "gender": "male",
                                "breed": "Persian",
                            },
                        },
                        "dog": {
                            "summary": "An example of a dog with a cat's name",
                            "value": {
                                "name": "Puma",
                                "petType": "Dog",
                                "color": "Black",
                                "gender": "Female",
                                "breed": "Mixed",
                            },
                        },
                    },
                }
            ]
        }<|MERGE_RESOLUTION|>--- conflicted
+++ resolved
@@ -21,12 +21,8 @@
     examples: Optional[Dict[str, Union[Example, Reference]]] = None
     encoding: Optional[Dict[str, Encoding]] = None
 
-<<<<<<< HEAD
-    class Config:
+    class Config:  # pylint: disable=missing-class-docstring
         extra = Extra.allow
-=======
-    class Config:  # pylint: disable=missing-class-docstring
->>>>>>> 821dac8e
         allow_population_by_field_name = True
         schema_extra = {
             "examples": [
