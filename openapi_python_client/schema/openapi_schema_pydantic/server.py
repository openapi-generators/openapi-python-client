--- conflicted
+++ resolved
@@ -17,12 +17,8 @@
     description: Optional[str] = None
     variables: Optional[Dict[str, ServerVariable]] = None
 
-<<<<<<< HEAD
-    class Config:
+    class Config:  # pylint: disable=missing-class-docstring
         extra = Extra.allow
-=======
-    class Config:  # pylint: disable=missing-class-docstring
->>>>>>> 821dac8e
         schema_extra = {
             "examples": [
                 {"url": "https://development.gigantic-server.com/v1", "description": "Development server"},
