from pydantic import Extra, Field

from ..parameter_location import ParameterLocation
from .parameter import Parameter


class Header(Parameter):
    """
    The Header Object follows the structure of the [Parameter Object](#parameterObject) with the following changes:

    1. `name` MUST NOT be specified, it is given in the corresponding `headers` map.
    2. `in` MUST NOT be specified, it is implicitly in `header`.
    3. All traits that are affected by the location MUST be applicable to a location of `header`
       (for example, [`style`](#parameterStyle)).

    References:
        - https://swagger.io/docs/specification/describing-parameters/#header-parameters
        - https://github.com/OAI/OpenAPI-Specification/blob/main/versions/3.0.3.md#headerObject
    """

    name = Field(default="", const=True)
    param_in = Field(default=ParameterLocation.HEADER, const=True, alias="in")

<<<<<<< HEAD
    class Config:
        extra = Extra.allow
=======
    class Config:  # pylint: disable=missing-class-docstring
>>>>>>> 821dac8e
        allow_population_by_field_name = True
        schema_extra = {
            "examples": [
                {"description": "The number of allowed requests in the current period", "schema": {"type": "integer"}}
            ]
        }<|MERGE_RESOLUTION|>--- conflicted
+++ resolved
@@ -21,12 +21,8 @@
     name = Field(default="", const=True)
     param_in = Field(default=ParameterLocation.HEADER, const=True, alias="in")
 
-<<<<<<< HEAD
-    class Config:
+    class Config:  # pylint: disable=missing-class-docstring
         extra = Extra.allow
-=======
-    class Config:  # pylint: disable=missing-class-docstring
->>>>>>> 821dac8e
         allow_population_by_field_name = True
         schema_extra = {
             "examples": [
