--- conflicted
+++ resolved
@@ -16,29 +16,14 @@
         - https://github.com/OAI/OpenAPI-Specification/blob/main/versions/3.0.3.md#encodingObject
     """
 
-<<<<<<< HEAD
+    contentType: Optional[str] = None
     headers: Optional[Dict[str, Union["Header", Reference]]] = None
-    """
-    A map allowing additional information to be provided as headers, for example `Content-Disposition`.
-
-    `Content-Type` is described separately and SHALL be ignored in this section.
-    This property SHALL be ignored if the request body media type is not a `multipart`.
-    """
-
-=======
-    contentType: Optional[str] = None
-    headers: Optional[Dict[str, Reference]] = None
->>>>>>> 821dac8e
     style: Optional[str] = None
     explode: bool = False
     allowReserved: bool = False
 
-<<<<<<< HEAD
-    class Config:
+    class Config:  # pylint: disable=missing-class-docstring
         extra = Extra.allow
-=======
-    class Config:  # pylint: disable=missing-class-docstring
->>>>>>> 821dac8e
         schema_extra = {
             "examples": [
                 {
