--- conflicted
+++ resolved
@@ -16,12 +16,8 @@
     value: Optional[Any] = None
     externalValue: Optional[str] = None
 
-<<<<<<< HEAD
-    class Config:
+    class Config:  # pylint: disable=missing-class-docstring
         extra = Extra.allow
-=======
-    class Config:  # pylint: disable=missing-class-docstring
->>>>>>> 821dac8e
         schema_extra = {
             "examples": [
                 {"summary": "A foo example", "value": {"foo": "bar"}},
