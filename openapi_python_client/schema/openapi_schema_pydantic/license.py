--- conflicted
+++ resolved
@@ -14,10 +14,6 @@
     name: str
     url: Optional[AnyUrl] = None
 
-<<<<<<< HEAD
-    class Config:
+    class Config:  # pylint: disable=missing-class-docstring
         extra = Extra.allow
-=======
-    class Config:  # pylint: disable=missing-class-docstring
->>>>>>> 821dac8e
         schema_extra = {"examples": [{"name": "Apache 2.0", "url": "https://www.apache.org/licenses/LICENSE-2.0.html"}]}