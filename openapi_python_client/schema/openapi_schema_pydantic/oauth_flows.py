--- conflicted
+++ resolved
@@ -17,22 +17,7 @@
     implicit: Optional[OAuthFlow] = None
     password: Optional[OAuthFlow] = None
     clientCredentials: Optional[OAuthFlow] = None
-<<<<<<< HEAD
-    """
-    Configuration for the OAuth Client Credentials flow.
+    authorizationCode: Optional[OAuthFlow] = None
 
-    Previously called `application` in OpenAPI 2.0.
-    """
-
-    authorizationCode: Optional[OAuthFlow] = None
-    """
-    Configuration for the OAuth Authorization Code flow.
-
-    Previously called `accessCode` in OpenAPI 2.0.
-    """
-
-    class Config:
-        extra = Extra.allow
-=======
-    authorizationCode: Optional[OAuthFlow] = None
->>>>>>> 821dac8e
+    class Config:  # pylint: disable=missing-class-docstring
+        extra = Extra.allow