--- conflicted
+++ resolved
@@ -28,12 +28,8 @@
     flows: Optional[OAuthFlows] = None
     openIdConnectUrl: Optional[AnyUrl] = None
 
-<<<<<<< HEAD
-    class Config:
+    class Config:  # pylint: disable=missing-class-docstring
         extra = Extra.allow
-=======
-    class Config:  # pylint: disable=missing-class-docstring
->>>>>>> 821dac8e
         allow_population_by_field_name = True
         schema_extra = {
             "examples": [
