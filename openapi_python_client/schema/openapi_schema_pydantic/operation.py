from typing import Dict, List, Optional, Union

from pydantic import BaseModel, Extra

from .callback import Callback
from .external_documentation import ExternalDocumentation
from .parameter import Parameter
from .reference import Reference
from .request_body import RequestBody
from .responses import Responses
from .security_requirement import SecurityRequirement
from .server import Server


class Operation(BaseModel):
    """Describes a single API operation on a path.

    References:
        - https://swagger.io/docs/specification/paths-and-operations/
        - https://github.com/OAI/OpenAPI-Specification/blob/main/versions/3.0.3.md#operationObject
    """

    tags: Optional[List[str]] = None
    summary: Optional[str] = None
    description: Optional[str] = None
    externalDocs: Optional[ExternalDocumentation] = None
    operationId: Optional[str] = None
    parameters: Optional[List[Union[Parameter, Reference]]] = None
    requestBody: Optional[Union[RequestBody, Reference]] = None
    responses: Responses
<<<<<<< HEAD
    """
    **REQUIRED**. The list of possible responses as they are returned from executing this operation.
    """

    callbacks: Optional[Dict[str, Callback]] = None
    """
    A map of possible out-of band callbacks related to the parent operation.
    The key is a unique identifier for the Callback Object.
    Each value in the map is a [Callback Object](#callbackObject)
    that describes a request that may be initiated by the API provider and the expected responses.
    """

=======
>>>>>>> 821dac8e
    deprecated: bool = False
    security: Optional[List[SecurityRequirement]] = None
    servers: Optional[List[Server]] = None

<<<<<<< HEAD
    class Config:
        extra = Extra.allow
=======
    class Config:  # pylint: disable=missing-class-docstring
>>>>>>> 821dac8e
        schema_extra = {
            "examples": [
                {
                    "tags": ["pet"],
                    "summary": "Updates a pet in the store with form data",
                    "operationId": "updatePetWithForm",
                    "parameters": [
                        {
                            "name": "petId",
                            "in": "path",
                            "description": "ID of pet that needs to be updated",
                            "required": True,
                            "schema": {"type": "string"},
                        }
                    ],
                    "requestBody": {
                        "content": {
                            "application/x-www-form-urlencoded": {
                                "schema": {
                                    "type": "object",
                                    "properties": {
                                        "name": {"description": "Updated name of the pet", "type": "string"},
                                        "status": {"description": "Updated status of the pet", "type": "string"},
                                    },
                                    "required": ["status"],
                                }
                            }
                        }
                    },
                    "responses": {
                        "200": {
                            "description": "Pet updated.",
                            "content": {"application/json": {}, "application/xml": {}},
                        },
                        "405": {
                            "description": "Method Not Allowed",
                            "content": {"application/json": {}, "application/xml": {}},
                        },
                    },
                    "security": [{"petstore_auth": ["write:pets", "read:pets"]}],
                }
            ]
        }<|MERGE_RESOLUTION|>--- conflicted
+++ resolved
@@ -28,31 +28,14 @@
     parameters: Optional[List[Union[Parameter, Reference]]] = None
     requestBody: Optional[Union[RequestBody, Reference]] = None
     responses: Responses
-<<<<<<< HEAD
-    """
-    **REQUIRED**. The list of possible responses as they are returned from executing this operation.
-    """
+    callbacks: Optional[Dict[str, Callback]] = None
 
-    callbacks: Optional[Dict[str, Callback]] = None
-    """
-    A map of possible out-of band callbacks related to the parent operation.
-    The key is a unique identifier for the Callback Object.
-    Each value in the map is a [Callback Object](#callbackObject)
-    that describes a request that may be initiated by the API provider and the expected responses.
-    """
-
-=======
->>>>>>> 821dac8e
     deprecated: bool = False
     security: Optional[List[SecurityRequirement]] = None
     servers: Optional[List[Server]] = None
 
-<<<<<<< HEAD
-    class Config:
+    class Config:  # pylint: disable=missing-class-docstring
         extra = Extra.allow
-=======
-    class Config:  # pylint: disable=missing-class-docstring
->>>>>>> 821dac8e
         schema_extra = {
             "examples": [
                 {
